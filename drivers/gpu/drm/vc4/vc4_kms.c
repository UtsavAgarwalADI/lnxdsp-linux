// SPDX-License-Identifier: GPL-2.0-only
/*
 * Copyright (C) 2015 Broadcom
 */

/**
 * DOC: VC4 KMS
 *
 * This is the general code for implementing KMS mode setting that
 * doesn't clearly associate with any of the other objects (plane,
 * crtc, HDMI encoder).
 */

#include <linux/clk.h>

#include <drm/drm_atomic.h>
#include <drm/drm_atomic_helper.h>
#include <drm/drm_crtc.h>
#include <drm/drm_gem_framebuffer_helper.h>
#include <drm/drm_plane_helper.h>
#include <drm/drm_probe_helper.h>
#include <drm/drm_vblank.h>

#include "vc4_drv.h"
#include "vc4_regs.h"

#define HVS_NUM_CHANNELS 3

struct vc4_ctm_state {
	struct drm_private_state base;
	struct drm_color_ctm *ctm;
	int fifo;
};

static struct vc4_ctm_state *to_vc4_ctm_state(struct drm_private_state *priv)
{
	return container_of(priv, struct vc4_ctm_state, base);
}

struct vc4_hvs_state {
	struct drm_private_state base;

	struct {
		unsigned in_use: 1;
		struct drm_crtc_commit *pending_commit;
	} fifo_state[HVS_NUM_CHANNELS];
};

static struct vc4_hvs_state *
to_vc4_hvs_state(struct drm_private_state *priv)
{
	return container_of(priv, struct vc4_hvs_state, base);
}

struct vc4_load_tracker_state {
	struct drm_private_state base;
	u64 hvs_load;
	u64 membus_load;
};

static struct vc4_load_tracker_state *
to_vc4_load_tracker_state(struct drm_private_state *priv)
{
	return container_of(priv, struct vc4_load_tracker_state, base);
}

static struct vc4_ctm_state *vc4_get_ctm_state(struct drm_atomic_state *state,
					       struct drm_private_obj *manager)
{
	struct drm_device *dev = state->dev;
	struct vc4_dev *vc4 = to_vc4_dev(dev);
	struct drm_private_state *priv_state;
	int ret;

	ret = drm_modeset_lock(&vc4->ctm_state_lock, state->acquire_ctx);
	if (ret)
		return ERR_PTR(ret);

	priv_state = drm_atomic_get_private_obj_state(state, manager);
	if (IS_ERR(priv_state))
		return ERR_CAST(priv_state);

	return to_vc4_ctm_state(priv_state);
}

static struct drm_private_state *
vc4_ctm_duplicate_state(struct drm_private_obj *obj)
{
	struct vc4_ctm_state *state;

	state = kmemdup(obj->state, sizeof(*state), GFP_KERNEL);
	if (!state)
		return NULL;

	__drm_atomic_helper_private_obj_duplicate_state(obj, &state->base);

	return &state->base;
}

static void vc4_ctm_destroy_state(struct drm_private_obj *obj,
				  struct drm_private_state *state)
{
	struct vc4_ctm_state *ctm_state = to_vc4_ctm_state(state);

	kfree(ctm_state);
}

static const struct drm_private_state_funcs vc4_ctm_state_funcs = {
	.atomic_duplicate_state = vc4_ctm_duplicate_state,
	.atomic_destroy_state = vc4_ctm_destroy_state,
};

static void vc4_ctm_obj_fini(struct drm_device *dev, void *unused)
{
	struct vc4_dev *vc4 = to_vc4_dev(dev);

	drm_atomic_private_obj_fini(&vc4->ctm_manager);
}

static int vc4_ctm_obj_init(struct vc4_dev *vc4)
{
	struct vc4_ctm_state *ctm_state;

	drm_modeset_lock_init(&vc4->ctm_state_lock);

	ctm_state = kzalloc(sizeof(*ctm_state), GFP_KERNEL);
	if (!ctm_state)
		return -ENOMEM;

	drm_atomic_private_obj_init(&vc4->base, &vc4->ctm_manager, &ctm_state->base,
				    &vc4_ctm_state_funcs);

	return drmm_add_action_or_reset(&vc4->base, vc4_ctm_obj_fini, NULL);
}

/* Converts a DRM S31.32 value to the HW S0.9 format. */
static u16 vc4_ctm_s31_32_to_s0_9(u64 in)
{
	u16 r;

	/* Sign bit. */
	r = in & BIT_ULL(63) ? BIT(9) : 0;

	if ((in & GENMASK_ULL(62, 32)) > 0) {
		/* We have zero integer bits so we can only saturate here. */
		r |= GENMASK(8, 0);
	} else {
		/* Otherwise take the 9 most important fractional bits. */
		r |= (in >> 23) & GENMASK(8, 0);
	}

	return r;
}

static void
vc4_ctm_commit(struct vc4_dev *vc4, struct drm_atomic_state *state)
{
	struct vc4_ctm_state *ctm_state = to_vc4_ctm_state(vc4->ctm_manager.state);
	struct drm_color_ctm *ctm = ctm_state->ctm;

	if (ctm_state->fifo) {
		HVS_WRITE(SCALER_OLEDCOEF2,
			  VC4_SET_FIELD(vc4_ctm_s31_32_to_s0_9(ctm->matrix[0]),
					SCALER_OLEDCOEF2_R_TO_R) |
			  VC4_SET_FIELD(vc4_ctm_s31_32_to_s0_9(ctm->matrix[3]),
					SCALER_OLEDCOEF2_R_TO_G) |
			  VC4_SET_FIELD(vc4_ctm_s31_32_to_s0_9(ctm->matrix[6]),
					SCALER_OLEDCOEF2_R_TO_B));
		HVS_WRITE(SCALER_OLEDCOEF1,
			  VC4_SET_FIELD(vc4_ctm_s31_32_to_s0_9(ctm->matrix[1]),
					SCALER_OLEDCOEF1_G_TO_R) |
			  VC4_SET_FIELD(vc4_ctm_s31_32_to_s0_9(ctm->matrix[4]),
					SCALER_OLEDCOEF1_G_TO_G) |
			  VC4_SET_FIELD(vc4_ctm_s31_32_to_s0_9(ctm->matrix[7]),
					SCALER_OLEDCOEF1_G_TO_B));
		HVS_WRITE(SCALER_OLEDCOEF0,
			  VC4_SET_FIELD(vc4_ctm_s31_32_to_s0_9(ctm->matrix[2]),
					SCALER_OLEDCOEF0_B_TO_R) |
			  VC4_SET_FIELD(vc4_ctm_s31_32_to_s0_9(ctm->matrix[5]),
					SCALER_OLEDCOEF0_B_TO_G) |
			  VC4_SET_FIELD(vc4_ctm_s31_32_to_s0_9(ctm->matrix[8]),
					SCALER_OLEDCOEF0_B_TO_B));
	}

	HVS_WRITE(SCALER_OLEDOFFS,
		  VC4_SET_FIELD(ctm_state->fifo, SCALER_OLEDOFFS_DISPFIFO));
}

static struct vc4_hvs_state *
vc4_hvs_get_new_global_state(struct drm_atomic_state *state)
{
	struct vc4_dev *vc4 = to_vc4_dev(state->dev);
	struct drm_private_state *priv_state;

	priv_state = drm_atomic_get_new_private_obj_state(state, &vc4->hvs_channels);
	if (IS_ERR(priv_state))
		return ERR_CAST(priv_state);

	return to_vc4_hvs_state(priv_state);
}

static struct vc4_hvs_state *
vc4_hvs_get_old_global_state(struct drm_atomic_state *state)
{
	struct vc4_dev *vc4 = to_vc4_dev(state->dev);
	struct drm_private_state *priv_state;

	priv_state = drm_atomic_get_old_private_obj_state(state, &vc4->hvs_channels);
	if (IS_ERR(priv_state))
		return ERR_CAST(priv_state);

	return to_vc4_hvs_state(priv_state);
}

static struct vc4_hvs_state *
vc4_hvs_get_global_state(struct drm_atomic_state *state)
{
	struct vc4_dev *vc4 = to_vc4_dev(state->dev);
	struct drm_private_state *priv_state;

	priv_state = drm_atomic_get_private_obj_state(state, &vc4->hvs_channels);
	if (IS_ERR(priv_state))
		return ERR_CAST(priv_state);

	return to_vc4_hvs_state(priv_state);
}

static void vc4_hvs_pv_muxing_commit(struct vc4_dev *vc4,
				     struct drm_atomic_state *state)
{
	struct drm_crtc_state *crtc_state;
	struct drm_crtc *crtc;
	unsigned int i;

	for_each_new_crtc_in_state(state, crtc, crtc_state, i) {
		struct vc4_crtc_state *vc4_state = to_vc4_crtc_state(crtc_state);
		u32 dispctrl;
		u32 dsp3_mux;

		if (!crtc_state->active)
			continue;

		if (vc4_state->assigned_channel != 2)
			continue;

		/*
		 * SCALER_DISPCTRL_DSP3 = X, where X < 2 means 'connect DSP3 to
		 * FIFO X'.
		 * SCALER_DISPCTRL_DSP3 = 3 means 'disable DSP 3'.
		 *
		 * DSP3 is connected to FIFO2 unless the transposer is
		 * enabled. In this case, FIFO 2 is directly accessed by the
		 * TXP IP, and we need to disable the FIFO2 -> pixelvalve1
		 * route.
		 */
		if (vc4_state->feed_txp)
			dsp3_mux = VC4_SET_FIELD(3, SCALER_DISPCTRL_DSP3_MUX);
		else
			dsp3_mux = VC4_SET_FIELD(2, SCALER_DISPCTRL_DSP3_MUX);

		dispctrl = HVS_READ(SCALER_DISPCTRL) &
			   ~SCALER_DISPCTRL_DSP3_MUX_MASK;
		HVS_WRITE(SCALER_DISPCTRL, dispctrl | dsp3_mux);
	}
}

static void vc5_hvs_pv_muxing_commit(struct vc4_dev *vc4,
				     struct drm_atomic_state *state)
{
	struct drm_crtc_state *crtc_state;
	struct drm_crtc *crtc;
	unsigned char mux;
	unsigned int i;
	u32 reg;

	for_each_new_crtc_in_state(state, crtc, crtc_state, i) {
		struct vc4_crtc_state *vc4_state = to_vc4_crtc_state(crtc_state);
		struct vc4_crtc *vc4_crtc = to_vc4_crtc(crtc);

		if (!vc4_state->update_muxing)
			continue;

		switch (vc4_crtc->data->hvs_output) {
		case 2:
			mux = (vc4_state->assigned_channel == 2) ? 0 : 1;
			reg = HVS_READ(SCALER_DISPECTRL);
			HVS_WRITE(SCALER_DISPECTRL,
				  (reg & ~SCALER_DISPECTRL_DSP2_MUX_MASK) |
				  VC4_SET_FIELD(mux, SCALER_DISPECTRL_DSP2_MUX));
			break;

		case 3:
			if (vc4_state->assigned_channel == VC4_HVS_CHANNEL_DISABLED)
				mux = 3;
			else
				mux = vc4_state->assigned_channel;

			reg = HVS_READ(SCALER_DISPCTRL);
			HVS_WRITE(SCALER_DISPCTRL,
				  (reg & ~SCALER_DISPCTRL_DSP3_MUX_MASK) |
				  VC4_SET_FIELD(mux, SCALER_DISPCTRL_DSP3_MUX));
			break;

		case 4:
			if (vc4_state->assigned_channel == VC4_HVS_CHANNEL_DISABLED)
				mux = 3;
			else
				mux = vc4_state->assigned_channel;

			reg = HVS_READ(SCALER_DISPEOLN);
			HVS_WRITE(SCALER_DISPEOLN,
				  (reg & ~SCALER_DISPEOLN_DSP4_MUX_MASK) |
				  VC4_SET_FIELD(mux, SCALER_DISPEOLN_DSP4_MUX));

			break;

		case 5:
			if (vc4_state->assigned_channel == VC4_HVS_CHANNEL_DISABLED)
				mux = 3;
			else
				mux = vc4_state->assigned_channel;

			reg = HVS_READ(SCALER_DISPDITHER);
			HVS_WRITE(SCALER_DISPDITHER,
				  (reg & ~SCALER_DISPDITHER_DSP5_MUX_MASK) |
				  VC4_SET_FIELD(mux, SCALER_DISPDITHER_DSP5_MUX));
			break;

		default:
			break;
		}
	}
}

static void vc4_atomic_commit_tail(struct drm_atomic_state *state)
{
	struct drm_device *dev = state->dev;
	struct vc4_dev *vc4 = to_vc4_dev(dev);
	struct vc4_hvs *hvs = vc4->hvs;
	struct drm_crtc_state *old_crtc_state;
	struct drm_crtc_state *new_crtc_state;
	struct drm_crtc *crtc;
	struct vc4_hvs_state *old_hvs_state;
	int i;

	for_each_new_crtc_in_state(state, crtc, new_crtc_state, i) {
		struct vc4_crtc_state *vc4_crtc_state;

		if (!new_crtc_state->commit)
			continue;

		vc4_crtc_state = to_vc4_crtc_state(new_crtc_state);
		vc4_hvs_mask_underrun(dev, vc4_crtc_state->assigned_channel);
	}

	if (vc4->hvs->hvs5)
		clk_set_min_rate(hvs->core_clk, 500000000);

	old_hvs_state = vc4_hvs_get_old_global_state(state);
	if (!old_hvs_state)
		return;

	for_each_old_crtc_in_state(state, crtc, old_crtc_state, i) {
		struct vc4_crtc_state *vc4_crtc_state =
			to_vc4_crtc_state(old_crtc_state);
		unsigned int channel = vc4_crtc_state->assigned_channel;
		int ret;

		if (channel == VC4_HVS_CHANNEL_DISABLED)
			continue;

		if (!old_hvs_state->fifo_state[channel].in_use)
			continue;

<<<<<<< HEAD
		ret = drm_crtc_commit_wait(old_hvs_state->fifo_state[i].pending_commit);
=======
		ret = drm_crtc_commit_wait(old_hvs_state->fifo_state[channel].pending_commit);
>>>>>>> 8e0eb2fb
		if (ret)
			drm_err(dev, "Timed out waiting for commit\n");
	}

	drm_atomic_helper_commit_modeset_disables(dev, state);

	vc4_ctm_commit(vc4, state);

	if (vc4->hvs->hvs5)
		vc5_hvs_pv_muxing_commit(vc4, state);
	else
		vc4_hvs_pv_muxing_commit(vc4, state);

	drm_atomic_helper_commit_planes(dev, state, 0);

	drm_atomic_helper_commit_modeset_enables(dev, state);

	drm_atomic_helper_fake_vblank(state);

	drm_atomic_helper_commit_hw_done(state);

	drm_atomic_helper_wait_for_flip_done(dev, state);

	drm_atomic_helper_cleanup_planes(dev, state);

	if (vc4->hvs->hvs5)
		clk_set_min_rate(hvs->core_clk, 0);
}

static int vc4_atomic_commit_setup(struct drm_atomic_state *state)
{
	struct drm_crtc_state *crtc_state;
	struct vc4_hvs_state *hvs_state;
	struct drm_crtc *crtc;
	unsigned int i;

	hvs_state = vc4_hvs_get_new_global_state(state);
	if (!hvs_state)
		return -EINVAL;

	for_each_new_crtc_in_state(state, crtc, crtc_state, i) {
		struct vc4_crtc_state *vc4_crtc_state =
			to_vc4_crtc_state(crtc_state);
		unsigned int channel =
			vc4_crtc_state->assigned_channel;

		if (channel == VC4_HVS_CHANNEL_DISABLED)
			continue;

		if (!hvs_state->fifo_state[channel].in_use)
			continue;

		hvs_state->fifo_state[channel].pending_commit =
			drm_crtc_commit_get(crtc_state->commit);
	}

	return 0;
}

static struct drm_framebuffer *vc4_fb_create(struct drm_device *dev,
					     struct drm_file *file_priv,
					     const struct drm_mode_fb_cmd2 *mode_cmd)
{
	struct drm_mode_fb_cmd2 mode_cmd_local;

	/* If the user didn't specify a modifier, use the
	 * vc4_set_tiling_ioctl() state for the BO.
	 */
	if (!(mode_cmd->flags & DRM_MODE_FB_MODIFIERS)) {
		struct drm_gem_object *gem_obj;
		struct vc4_bo *bo;

		gem_obj = drm_gem_object_lookup(file_priv,
						mode_cmd->handles[0]);
		if (!gem_obj) {
			DRM_DEBUG("Failed to look up GEM BO %d\n",
				  mode_cmd->handles[0]);
			return ERR_PTR(-ENOENT);
		}
		bo = to_vc4_bo(gem_obj);

		mode_cmd_local = *mode_cmd;

		if (bo->t_format) {
			mode_cmd_local.modifier[0] =
				DRM_FORMAT_MOD_BROADCOM_VC4_T_TILED;
		} else {
			mode_cmd_local.modifier[0] = DRM_FORMAT_MOD_NONE;
		}

		drm_gem_object_put(gem_obj);

		mode_cmd = &mode_cmd_local;
	}

	return drm_gem_fb_create(dev, file_priv, mode_cmd);
}

/* Our CTM has some peculiar limitations: we can only enable it for one CRTC
 * at a time and the HW only supports S0.9 scalars. To account for the latter,
 * we don't allow userland to set a CTM that we have no hope of approximating.
 */
static int
vc4_ctm_atomic_check(struct drm_device *dev, struct drm_atomic_state *state)
{
	struct vc4_dev *vc4 = to_vc4_dev(dev);
	struct vc4_ctm_state *ctm_state = NULL;
	struct drm_crtc *crtc;
	struct drm_crtc_state *old_crtc_state, *new_crtc_state;
	struct drm_color_ctm *ctm;
	int i;

	for_each_oldnew_crtc_in_state(state, crtc, old_crtc_state, new_crtc_state, i) {
		/* CTM is being disabled. */
		if (!new_crtc_state->ctm && old_crtc_state->ctm) {
			ctm_state = vc4_get_ctm_state(state, &vc4->ctm_manager);
			if (IS_ERR(ctm_state))
				return PTR_ERR(ctm_state);
			ctm_state->fifo = 0;
		}
	}

	for_each_oldnew_crtc_in_state(state, crtc, old_crtc_state, new_crtc_state, i) {
		if (new_crtc_state->ctm == old_crtc_state->ctm)
			continue;

		if (!ctm_state) {
			ctm_state = vc4_get_ctm_state(state, &vc4->ctm_manager);
			if (IS_ERR(ctm_state))
				return PTR_ERR(ctm_state);
		}

		/* CTM is being enabled or the matrix changed. */
		if (new_crtc_state->ctm) {
			struct vc4_crtc_state *vc4_crtc_state =
				to_vc4_crtc_state(new_crtc_state);

			/* fifo is 1-based since 0 disables CTM. */
			int fifo = vc4_crtc_state->assigned_channel + 1;

			/* Check userland isn't trying to turn on CTM for more
			 * than one CRTC at a time.
			 */
			if (ctm_state->fifo && ctm_state->fifo != fifo) {
				DRM_DEBUG_DRIVER("Too many CTM configured\n");
				return -EINVAL;
			}

			/* Check we can approximate the specified CTM.
			 * We disallow scalars |c| > 1.0 since the HW has
			 * no integer bits.
			 */
			ctm = new_crtc_state->ctm->data;
			for (i = 0; i < ARRAY_SIZE(ctm->matrix); i++) {
				u64 val = ctm->matrix[i];

				val &= ~BIT_ULL(63);
				if (val > BIT_ULL(32))
					return -EINVAL;
			}

			ctm_state->fifo = fifo;
			ctm_state->ctm = ctm;
		}
	}

	return 0;
}

static int vc4_load_tracker_atomic_check(struct drm_atomic_state *state)
{
	struct drm_plane_state *old_plane_state, *new_plane_state;
	struct vc4_dev *vc4 = to_vc4_dev(state->dev);
	struct vc4_load_tracker_state *load_state;
	struct drm_private_state *priv_state;
	struct drm_plane *plane;
	int i;

	if (!vc4->load_tracker_available)
		return 0;

	priv_state = drm_atomic_get_private_obj_state(state,
						      &vc4->load_tracker);
	if (IS_ERR(priv_state))
		return PTR_ERR(priv_state);

	load_state = to_vc4_load_tracker_state(priv_state);
	for_each_oldnew_plane_in_state(state, plane, old_plane_state,
				       new_plane_state, i) {
		struct vc4_plane_state *vc4_plane_state;

		if (old_plane_state->fb && old_plane_state->crtc) {
			vc4_plane_state = to_vc4_plane_state(old_plane_state);
			load_state->membus_load -= vc4_plane_state->membus_load;
			load_state->hvs_load -= vc4_plane_state->hvs_load;
		}

		if (new_plane_state->fb && new_plane_state->crtc) {
			vc4_plane_state = to_vc4_plane_state(new_plane_state);
			load_state->membus_load += vc4_plane_state->membus_load;
			load_state->hvs_load += vc4_plane_state->hvs_load;
		}
	}

	/* Don't check the load when the tracker is disabled. */
	if (!vc4->load_tracker_enabled)
		return 0;

	/* The absolute limit is 2Gbyte/sec, but let's take a margin to let
	 * the system work when other blocks are accessing the memory.
	 */
	if (load_state->membus_load > SZ_1G + SZ_512M)
		return -ENOSPC;

	/* HVS clock is supposed to run @ 250Mhz, let's take a margin and
	 * consider the maximum number of cycles is 240M.
	 */
	if (load_state->hvs_load > 240000000ULL)
		return -ENOSPC;

	return 0;
}

static struct drm_private_state *
vc4_load_tracker_duplicate_state(struct drm_private_obj *obj)
{
	struct vc4_load_tracker_state *state;

	state = kmemdup(obj->state, sizeof(*state), GFP_KERNEL);
	if (!state)
		return NULL;

	__drm_atomic_helper_private_obj_duplicate_state(obj, &state->base);

	return &state->base;
}

static void vc4_load_tracker_destroy_state(struct drm_private_obj *obj,
					   struct drm_private_state *state)
{
	struct vc4_load_tracker_state *load_state;

	load_state = to_vc4_load_tracker_state(state);
	kfree(load_state);
}

static const struct drm_private_state_funcs vc4_load_tracker_state_funcs = {
	.atomic_duplicate_state = vc4_load_tracker_duplicate_state,
	.atomic_destroy_state = vc4_load_tracker_destroy_state,
};

static void vc4_load_tracker_obj_fini(struct drm_device *dev, void *unused)
{
	struct vc4_dev *vc4 = to_vc4_dev(dev);

	if (!vc4->load_tracker_available)
		return;

	drm_atomic_private_obj_fini(&vc4->load_tracker);
}

static int vc4_load_tracker_obj_init(struct vc4_dev *vc4)
{
	struct vc4_load_tracker_state *load_state;

	if (!vc4->load_tracker_available)
		return 0;

	load_state = kzalloc(sizeof(*load_state), GFP_KERNEL);
	if (!load_state)
		return -ENOMEM;

	drm_atomic_private_obj_init(&vc4->base, &vc4->load_tracker,
				    &load_state->base,
				    &vc4_load_tracker_state_funcs);

	return drmm_add_action_or_reset(&vc4->base, vc4_load_tracker_obj_fini, NULL);
}

static struct drm_private_state *
vc4_hvs_channels_duplicate_state(struct drm_private_obj *obj)
{
	struct vc4_hvs_state *old_state = to_vc4_hvs_state(obj->state);
	struct vc4_hvs_state *state;
	unsigned int i;

	state = kzalloc(sizeof(*state), GFP_KERNEL);
	if (!state)
		return NULL;

	__drm_atomic_helper_private_obj_duplicate_state(obj, &state->base);


	for (i = 0; i < HVS_NUM_CHANNELS; i++) {
		state->fifo_state[i].in_use = old_state->fifo_state[i].in_use;

		if (!old_state->fifo_state[i].pending_commit)
			continue;

		state->fifo_state[i].pending_commit =
			drm_crtc_commit_get(old_state->fifo_state[i].pending_commit);
	}

	return &state->base;
}

static void vc4_hvs_channels_destroy_state(struct drm_private_obj *obj,
					   struct drm_private_state *state)
{
	struct vc4_hvs_state *hvs_state = to_vc4_hvs_state(state);
	unsigned int i;

	for (i = 0; i < HVS_NUM_CHANNELS; i++) {
		if (!hvs_state->fifo_state[i].pending_commit)
			continue;

		drm_crtc_commit_put(hvs_state->fifo_state[i].pending_commit);
	}

	kfree(hvs_state);
}

static const struct drm_private_state_funcs vc4_hvs_state_funcs = {
	.atomic_duplicate_state = vc4_hvs_channels_duplicate_state,
	.atomic_destroy_state = vc4_hvs_channels_destroy_state,
};

static void vc4_hvs_channels_obj_fini(struct drm_device *dev, void *unused)
{
	struct vc4_dev *vc4 = to_vc4_dev(dev);

	drm_atomic_private_obj_fini(&vc4->hvs_channels);
}

static int vc4_hvs_channels_obj_init(struct vc4_dev *vc4)
{
	struct vc4_hvs_state *state;

	state = kzalloc(sizeof(*state), GFP_KERNEL);
	if (!state)
		return -ENOMEM;

	drm_atomic_private_obj_init(&vc4->base, &vc4->hvs_channels,
				    &state->base,
				    &vc4_hvs_state_funcs);

	return drmm_add_action_or_reset(&vc4->base, vc4_hvs_channels_obj_fini, NULL);
}

/*
 * The BCM2711 HVS has up to 7 outputs connected to the pixelvalves and
 * the TXP (and therefore all the CRTCs found on that platform).
 *
 * The naive (and our initial) implementation would just iterate over
 * all the active CRTCs, try to find a suitable FIFO, and then remove it
 * from the pool of available FIFOs. However, there are a few corner
 * cases that need to be considered:
 *
 * - When running in a dual-display setup (so with two CRTCs involved),
 *   we can update the state of a single CRTC (for example by changing
 *   its mode using xrandr under X11) without affecting the other. In
 *   this case, the other CRTC wouldn't be in the state at all, so we
 *   need to consider all the running CRTCs in the DRM device to assign
 *   a FIFO, not just the one in the state.
 *
 * - To fix the above, we can't use drm_atomic_get_crtc_state on all
 *   enabled CRTCs to pull their CRTC state into the global state, since
 *   a page flip would start considering their vblank to complete. Since
 *   we don't have a guarantee that they are actually active, that
 *   vblank might never happen, and shouldn't even be considered if we
 *   want to do a page flip on a single CRTC. That can be tested by
 *   doing a modetest -v first on HDMI1 and then on HDMI0.
 *
 * - Since we need the pixelvalve to be disabled and enabled back when
 *   the FIFO is changed, we should keep the FIFO assigned for as long
 *   as the CRTC is enabled, only considering it free again once that
 *   CRTC has been disabled. This can be tested by booting X11 on a
 *   single display, and changing the resolution down and then back up.
 */
static int vc4_pv_muxing_atomic_check(struct drm_device *dev,
				      struct drm_atomic_state *state)
{
	struct vc4_hvs_state *hvs_new_state;
	struct drm_crtc_state *old_crtc_state, *new_crtc_state;
	struct drm_crtc *crtc;
	unsigned int unassigned_channels = 0;
	unsigned int i;

	hvs_new_state = vc4_hvs_get_global_state(state);
	if (!hvs_new_state)
		return -EINVAL;

	for (i = 0; i < ARRAY_SIZE(hvs_new_state->fifo_state); i++)
		if (!hvs_new_state->fifo_state[i].in_use)
			unassigned_channels |= BIT(i);

	for_each_oldnew_crtc_in_state(state, crtc, old_crtc_state, new_crtc_state, i) {
		struct vc4_crtc_state *old_vc4_crtc_state =
			to_vc4_crtc_state(old_crtc_state);
		struct vc4_crtc_state *new_vc4_crtc_state =
			to_vc4_crtc_state(new_crtc_state);
		struct vc4_crtc *vc4_crtc = to_vc4_crtc(crtc);
		unsigned int matching_channels;
		unsigned int channel;

		/* Nothing to do here, let's skip it */
		if (old_crtc_state->enable == new_crtc_state->enable)
			continue;

		/* Muxing will need to be modified, mark it as such */
		new_vc4_crtc_state->update_muxing = true;

		/* If we're disabling our CRTC, we put back our channel */
		if (!new_crtc_state->enable) {
			channel = old_vc4_crtc_state->assigned_channel;
			hvs_new_state->fifo_state[channel].in_use = false;
			new_vc4_crtc_state->assigned_channel = VC4_HVS_CHANNEL_DISABLED;
			continue;
		}

		/*
		 * The problem we have to solve here is that we have
		 * up to 7 encoders, connected to up to 6 CRTCs.
		 *
		 * Those CRTCs, depending on the instance, can be
		 * routed to 1, 2 or 3 HVS FIFOs, and we need to set
		 * the change the muxing between FIFOs and outputs in
		 * the HVS accordingly.
		 *
		 * It would be pretty hard to come up with an
		 * algorithm that would generically solve
		 * this. However, the current routing trees we support
		 * allow us to simplify a bit the problem.
		 *
		 * Indeed, with the current supported layouts, if we
		 * try to assign in the ascending crtc index order the
		 * FIFOs, we can't fall into the situation where an
		 * earlier CRTC that had multiple routes is assigned
		 * one that was the only option for a later CRTC.
		 *
		 * If the layout changes and doesn't give us that in
		 * the future, we will need to have something smarter,
		 * but it works so far.
		 */
		matching_channels = unassigned_channels & vc4_crtc->data->hvs_available_channels;
		if (!matching_channels)
			return -EINVAL;

		channel = ffs(matching_channels) - 1;
		new_vc4_crtc_state->assigned_channel = channel;
		unassigned_channels &= ~BIT(channel);
		hvs_new_state->fifo_state[channel].in_use = true;
	}

	return 0;
}

static int
vc4_atomic_check(struct drm_device *dev, struct drm_atomic_state *state)
{
	int ret;

	ret = vc4_pv_muxing_atomic_check(dev, state);
	if (ret)
		return ret;

	ret = vc4_ctm_atomic_check(dev, state);
	if (ret < 0)
		return ret;

	ret = drm_atomic_helper_check(dev, state);
	if (ret)
		return ret;

	return vc4_load_tracker_atomic_check(state);
}

static struct drm_mode_config_helper_funcs vc4_mode_config_helpers = {
	.atomic_commit_setup	= vc4_atomic_commit_setup,
	.atomic_commit_tail	= vc4_atomic_commit_tail,
};

static const struct drm_mode_config_funcs vc4_mode_funcs = {
	.atomic_check = vc4_atomic_check,
	.atomic_commit = drm_atomic_helper_commit,
	.fb_create = vc4_fb_create,
};

int vc4_kms_load(struct drm_device *dev)
{
	struct vc4_dev *vc4 = to_vc4_dev(dev);
	bool is_vc5 = of_device_is_compatible(dev->dev->of_node,
					      "brcm,bcm2711-vc5");
	int ret;

	if (!is_vc5) {
		vc4->load_tracker_available = true;

		/* Start with the load tracker enabled. Can be
		 * disabled through the debugfs load_tracker file.
		 */
		vc4->load_tracker_enabled = true;
	}

	/* Set support for vblank irq fast disable, before drm_vblank_init() */
	dev->vblank_disable_immediate = true;

	dev->irq_enabled = true;
	ret = drm_vblank_init(dev, dev->mode_config.num_crtc);
	if (ret < 0) {
		dev_err(dev->dev, "failed to initialize vblank\n");
		return ret;
	}

	if (is_vc5) {
		dev->mode_config.max_width = 7680;
		dev->mode_config.max_height = 7680;
	} else {
		dev->mode_config.max_width = 2048;
		dev->mode_config.max_height = 2048;
	}

	dev->mode_config.funcs = &vc4_mode_funcs;
	dev->mode_config.helper_private = &vc4_mode_config_helpers;
	dev->mode_config.preferred_depth = 24;
	dev->mode_config.async_page_flip = true;
	dev->mode_config.allow_fb_modifiers = true;

	ret = vc4_ctm_obj_init(vc4);
	if (ret)
		return ret;

	ret = vc4_load_tracker_obj_init(vc4);
	if (ret)
		return ret;

	ret = vc4_hvs_channels_obj_init(vc4);
	if (ret)
		return ret;

	drm_mode_config_reset(dev);

	drm_kms_helper_poll_init(dev);

	return 0;
}<|MERGE_RESOLUTION|>--- conflicted
+++ resolved
@@ -372,11 +372,7 @@
 		if (!old_hvs_state->fifo_state[channel].in_use)
 			continue;
 
-<<<<<<< HEAD
-		ret = drm_crtc_commit_wait(old_hvs_state->fifo_state[i].pending_commit);
-=======
 		ret = drm_crtc_commit_wait(old_hvs_state->fifo_state[channel].pending_commit);
->>>>>>> 8e0eb2fb
 		if (ret)
 			drm_err(dev, "Timed out waiting for commit\n");
 	}
