/*
 * A driver for the Omnikey PCMCIA smartcard reader CardMan 4040
 *
 * (c) 2000-2004 Omnikey AG (http://www.omnikey.com/)
 *
 * (C) 2005-2006 Harald Welte <laforge@gnumonks.org>
 * 	- add support for poll()
 * 	- driver cleanup
 * 	- add waitqueues
 * 	- adhere to linux kernel coding style and policies
 * 	- support 2.6.13 "new style" pcmcia interface
 * 	- add class interface for udev device creation
 *
 * The device basically is a USB CCID compliant device that has been
 * attached to an I/O-Mapped FIFO.
 *
 * All rights reserved, Dual BSD/GPL Licensed.
 */

#include <linux/kernel.h>
#include <linux/module.h>
#include <linux/slab.h>
#include <linux/init.h>
#include <linux/fs.h>
#include <linux/delay.h>
#include <linux/poll.h>
#include <linux/mutex.h>
#include <linux/wait.h>
#include <asm/uaccess.h>
#include <asm/io.h>

#include <pcmcia/cistpl.h>
#include <pcmcia/cisreg.h>
#include <pcmcia/ciscode.h>
#include <pcmcia/ds.h>

#include "cm4040_cs.h"


#define reader_to_dev(x)	(&x->p_dev->dev)

/* n (debug level) is ignored */
/* additional debug output may be enabled by re-compiling with
 * CM4040_DEBUG set */
/* #define CM4040_DEBUG */
#define DEBUGP(n, rdr, x, args...) do { 		\
		dev_dbg(reader_to_dev(rdr), "%s:" x, 	\
			   __func__ , ## args);		\
	} while (0)

<<<<<<< HEAD
=======
static DEFINE_MUTEX(cm4040_mutex);
static char *version =
"OMNIKEY CardMan 4040 v1.1.0gm5 - All bugs added by Harald Welte";

>>>>>>> 2a48fc0a
#define	CCID_DRIVER_BULK_DEFAULT_TIMEOUT  	(150*HZ)
#define	CCID_DRIVER_ASYNC_POWERUP_TIMEOUT 	(35*HZ)
#define	CCID_DRIVER_MINIMUM_TIMEOUT 		(3*HZ)
#define READ_WRITE_BUFFER_SIZE 512
#define POLL_LOOP_COUNT				1000

/* how often to poll for fifo status change */
#define POLL_PERIOD 				msecs_to_jiffies(10)

static void reader_release(struct pcmcia_device *link);

static int major;
static struct class *cmx_class;

#define		BS_READABLE	0x01
#define		BS_WRITABLE	0x02

struct reader_dev {
	struct pcmcia_device	*p_dev;
	wait_queue_head_t	devq;
	wait_queue_head_t	poll_wait;
	wait_queue_head_t	read_wait;
	wait_queue_head_t	write_wait;
	unsigned long 	  	buffer_status;
	unsigned long     	timeout;
	unsigned char     	s_buf[READ_WRITE_BUFFER_SIZE];
	unsigned char     	r_buf[READ_WRITE_BUFFER_SIZE];
	struct timer_list 	poll_timer;
};

static struct pcmcia_device *dev_table[CM_MAX_DEV];

#ifndef CM4040_DEBUG
#define	xoutb	outb
#define	xinb	inb
#else
static inline void xoutb(unsigned char val, unsigned short port)
{
	pr_debug("outb(val=%.2x,port=%.4x)\n", val, port);
	outb(val, port);
}

static inline unsigned char xinb(unsigned short port)
{
	unsigned char val;

	val = inb(port);
	pr_debug("%.2x=inb(%.4x)\n", val, port);
	return val;
}
#endif

/* poll the device fifo status register.  not to be confused with
 * the poll syscall. */
static void cm4040_do_poll(unsigned long dummy)
{
	struct reader_dev *dev = (struct reader_dev *) dummy;
	unsigned int obs = xinb(dev->p_dev->resource[0]->start
				+ REG_OFFSET_BUFFER_STATUS);

	if ((obs & BSR_BULK_IN_FULL)) {
		set_bit(BS_READABLE, &dev->buffer_status);
		DEBUGP(4, dev, "waking up read_wait\n");
		wake_up_interruptible(&dev->read_wait);
	} else
		clear_bit(BS_READABLE, &dev->buffer_status);

	if (!(obs & BSR_BULK_OUT_FULL)) {
		set_bit(BS_WRITABLE, &dev->buffer_status);
		DEBUGP(4, dev, "waking up write_wait\n");
		wake_up_interruptible(&dev->write_wait);
	} else
		clear_bit(BS_WRITABLE, &dev->buffer_status);

	if (dev->buffer_status)
		wake_up_interruptible(&dev->poll_wait);

	mod_timer(&dev->poll_timer, jiffies + POLL_PERIOD);
}

static void cm4040_stop_poll(struct reader_dev *dev)
{
	del_timer_sync(&dev->poll_timer);
}

static int wait_for_bulk_out_ready(struct reader_dev *dev)
{
	int i, rc;
	int iobase = dev->p_dev->resource[0]->start;

	for (i = 0; i < POLL_LOOP_COUNT; i++) {
		if ((xinb(iobase + REG_OFFSET_BUFFER_STATUS)
		    & BSR_BULK_OUT_FULL) == 0) {
			DEBUGP(4, dev, "BulkOut empty (i=%d)\n", i);
			return 1;
		}
	}

	DEBUGP(4, dev, "wait_event_interruptible_timeout(timeout=%ld\n",
		dev->timeout);
	rc = wait_event_interruptible_timeout(dev->write_wait,
					      test_and_clear_bit(BS_WRITABLE,
						       &dev->buffer_status),
					      dev->timeout);

	if (rc > 0)
		DEBUGP(4, dev, "woke up: BulkOut empty\n");
	else if (rc == 0)
		DEBUGP(4, dev, "woke up: BulkOut full, returning 0 :(\n");
	else if (rc < 0)
		DEBUGP(4, dev, "woke up: signal arrived\n");

	return rc;
}

/* Write to Sync Control Register */
static int write_sync_reg(unsigned char val, struct reader_dev *dev)
{
	int iobase = dev->p_dev->resource[0]->start;
	int rc;

	rc = wait_for_bulk_out_ready(dev);
	if (rc <= 0)
		return rc;

	xoutb(val, iobase + REG_OFFSET_SYNC_CONTROL);
	rc = wait_for_bulk_out_ready(dev);
	if (rc <= 0)
		return rc;

	return 1;
}

static int wait_for_bulk_in_ready(struct reader_dev *dev)
{
	int i, rc;
	int iobase = dev->p_dev->resource[0]->start;

	for (i = 0; i < POLL_LOOP_COUNT; i++) {
		if ((xinb(iobase + REG_OFFSET_BUFFER_STATUS)
		    & BSR_BULK_IN_FULL) == BSR_BULK_IN_FULL) {
			DEBUGP(3, dev, "BulkIn full (i=%d)\n", i);
			return 1;
		}
	}

	DEBUGP(4, dev, "wait_event_interruptible_timeout(timeout=%ld\n",
		dev->timeout);
	rc = wait_event_interruptible_timeout(dev->read_wait,
					      test_and_clear_bit(BS_READABLE,
						 	&dev->buffer_status),
					      dev->timeout);
	if (rc > 0)
		DEBUGP(4, dev, "woke up: BulkIn full\n");
	else if (rc == 0)
		DEBUGP(4, dev, "woke up: BulkIn not full, returning 0 :(\n");
	else if (rc < 0)
		DEBUGP(4, dev, "woke up: signal arrived\n");

	return rc;
}

static ssize_t cm4040_read(struct file *filp, char __user *buf,
			size_t count, loff_t *ppos)
{
	struct reader_dev *dev = filp->private_data;
	int iobase = dev->p_dev->resource[0]->start;
	size_t bytes_to_read;
	unsigned long i;
	size_t min_bytes_to_read;
	int rc;
	unsigned char uc;

	DEBUGP(2, dev, "-> cm4040_read(%s,%d)\n", current->comm, current->pid);

	if (count == 0)
		return 0;

	if (count < 10)
		return -EFAULT;

	if (filp->f_flags & O_NONBLOCK) {
		DEBUGP(4, dev, "filep->f_flags O_NONBLOCK set\n");
		DEBUGP(2, dev, "<- cm4040_read (failure)\n");
		return -EAGAIN;
	}

	if (!pcmcia_dev_present(dev->p_dev))
		return -ENODEV;

	for (i = 0; i < 5; i++) {
		rc = wait_for_bulk_in_ready(dev);
		if (rc <= 0) {
			DEBUGP(5, dev, "wait_for_bulk_in_ready rc=%.2x\n", rc);
			DEBUGP(2, dev, "<- cm4040_read (failed)\n");
			if (rc == -ERESTARTSYS)
				return rc;
			return -EIO;
		}
	  	dev->r_buf[i] = xinb(iobase + REG_OFFSET_BULK_IN);
#ifdef CM4040_DEBUG
		pr_debug("%lu:%2x ", i, dev->r_buf[i]);
	}
	pr_debug("\n");
#else
	}
#endif

	bytes_to_read = 5 + le32_to_cpu(*(__le32 *)&dev->r_buf[1]);

	DEBUGP(6, dev, "BytesToRead=%zu\n", bytes_to_read);

	min_bytes_to_read = min(count, bytes_to_read + 5);
	min_bytes_to_read = min_t(size_t, min_bytes_to_read, READ_WRITE_BUFFER_SIZE);

	DEBUGP(6, dev, "Min=%zu\n", min_bytes_to_read);

	for (i = 0; i < (min_bytes_to_read-5); i++) {
		rc = wait_for_bulk_in_ready(dev);
		if (rc <= 0) {
			DEBUGP(5, dev, "wait_for_bulk_in_ready rc=%.2x\n", rc);
			DEBUGP(2, dev, "<- cm4040_read (failed)\n");
			if (rc == -ERESTARTSYS)
				return rc;
			return -EIO;
		}
		dev->r_buf[i+5] = xinb(iobase + REG_OFFSET_BULK_IN);
#ifdef CM4040_DEBUG
		pr_debug("%lu:%2x ", i, dev->r_buf[i]);
	}
	pr_debug("\n");
#else
	}
#endif

	*ppos = min_bytes_to_read;
	if (copy_to_user(buf, dev->r_buf, min_bytes_to_read))
		return -EFAULT;

	rc = wait_for_bulk_in_ready(dev);
	if (rc <= 0) {
		DEBUGP(5, dev, "wait_for_bulk_in_ready rc=%.2x\n", rc);
		DEBUGP(2, dev, "<- cm4040_read (failed)\n");
		if (rc == -ERESTARTSYS)
			return rc;
		return -EIO;
	}

	rc = write_sync_reg(SCR_READER_TO_HOST_DONE, dev);
	if (rc <= 0) {
		DEBUGP(5, dev, "write_sync_reg c=%.2x\n", rc);
		DEBUGP(2, dev, "<- cm4040_read (failed)\n");
		if (rc == -ERESTARTSYS)
			return rc;
		else
			return -EIO;
	}

	uc = xinb(iobase + REG_OFFSET_BULK_IN);

	DEBUGP(2, dev, "<- cm4040_read (successfully)\n");
	return min_bytes_to_read;
}

static ssize_t cm4040_write(struct file *filp, const char __user *buf,
			 size_t count, loff_t *ppos)
{
	struct reader_dev *dev = filp->private_data;
	int iobase = dev->p_dev->resource[0]->start;
	ssize_t rc;
	int i;
	unsigned int bytes_to_write;

	DEBUGP(2, dev, "-> cm4040_write(%s,%d)\n", current->comm, current->pid);

	if (count == 0) {
		DEBUGP(2, dev, "<- cm4040_write empty read (successfully)\n");
		return 0;
	}

	if ((count < 5) || (count > READ_WRITE_BUFFER_SIZE)) {
		DEBUGP(2, dev, "<- cm4040_write buffersize=%Zd < 5\n", count);
		return -EIO;
	}

	if (filp->f_flags & O_NONBLOCK) {
		DEBUGP(4, dev, "filep->f_flags O_NONBLOCK set\n");
		DEBUGP(4, dev, "<- cm4040_write (failure)\n");
		return -EAGAIN;
	}

	if (!pcmcia_dev_present(dev->p_dev))
		return -ENODEV;

	bytes_to_write = count;
	if (copy_from_user(dev->s_buf, buf, bytes_to_write))
		return -EFAULT;

	switch (dev->s_buf[0]) {
		case CMD_PC_TO_RDR_XFRBLOCK:
		case CMD_PC_TO_RDR_SECURE:
		case CMD_PC_TO_RDR_TEST_SECURE:
		case CMD_PC_TO_RDR_OK_SECURE:
			dev->timeout = CCID_DRIVER_BULK_DEFAULT_TIMEOUT;
			break;

		case CMD_PC_TO_RDR_ICCPOWERON:
			dev->timeout = CCID_DRIVER_ASYNC_POWERUP_TIMEOUT;
			break;

		case CMD_PC_TO_RDR_GETSLOTSTATUS:
		case CMD_PC_TO_RDR_ICCPOWEROFF:
		case CMD_PC_TO_RDR_GETPARAMETERS:
		case CMD_PC_TO_RDR_RESETPARAMETERS:
		case CMD_PC_TO_RDR_SETPARAMETERS:
		case CMD_PC_TO_RDR_ESCAPE:
		case CMD_PC_TO_RDR_ICCCLOCK:
		default:
			dev->timeout = CCID_DRIVER_MINIMUM_TIMEOUT;
			break;
	}

	rc = write_sync_reg(SCR_HOST_TO_READER_START, dev);
	if (rc <= 0) {
		DEBUGP(5, dev, "write_sync_reg c=%.2Zx\n", rc);
		DEBUGP(2, dev, "<- cm4040_write (failed)\n");
		if (rc == -ERESTARTSYS)
			return rc;
		else
			return -EIO;
	}

	DEBUGP(4, dev, "start \n");

	for (i = 0; i < bytes_to_write; i++) {
		rc = wait_for_bulk_out_ready(dev);
		if (rc <= 0) {
			DEBUGP(5, dev, "wait_for_bulk_out_ready rc=%.2Zx\n",
			       rc);
			DEBUGP(2, dev, "<- cm4040_write (failed)\n");
			if (rc == -ERESTARTSYS)
				return rc;
			else
				return -EIO;
		}

		xoutb(dev->s_buf[i],iobase + REG_OFFSET_BULK_OUT);
	}
	DEBUGP(4, dev, "end\n");

	rc = write_sync_reg(SCR_HOST_TO_READER_DONE, dev);

	if (rc <= 0) {
		DEBUGP(5, dev, "write_sync_reg c=%.2Zx\n", rc);
		DEBUGP(2, dev, "<- cm4040_write (failed)\n");
		if (rc == -ERESTARTSYS)
			return rc;
		else
			return -EIO;
	}

	DEBUGP(2, dev, "<- cm4040_write (successfully)\n");
	return count;
}

static unsigned int cm4040_poll(struct file *filp, poll_table *wait)
{
	struct reader_dev *dev = filp->private_data;
	unsigned int mask = 0;

	poll_wait(filp, &dev->poll_wait, wait);

	if (test_and_clear_bit(BS_READABLE, &dev->buffer_status))
		mask |= POLLIN | POLLRDNORM;
	if (test_and_clear_bit(BS_WRITABLE, &dev->buffer_status))
		mask |= POLLOUT | POLLWRNORM;

	DEBUGP(2, dev, "<- cm4040_poll(%u)\n", mask);

	return mask;
}

static int cm4040_open(struct inode *inode, struct file *filp)
{
	struct reader_dev *dev;
	struct pcmcia_device *link;
	int minor = iminor(inode);
	int ret;

	if (minor >= CM_MAX_DEV)
		return -ENODEV;

	mutex_lock(&cm4040_mutex);
	link = dev_table[minor];
	if (link == NULL || !pcmcia_dev_present(link)) {
		ret = -ENODEV;
		goto out;
	}

	if (link->open) {
		ret = -EBUSY;
		goto out;
	}

	dev = link->priv;
	filp->private_data = dev;

	if (filp->f_flags & O_NONBLOCK) {
		DEBUGP(4, dev, "filep->f_flags O_NONBLOCK set\n");
		ret = -EAGAIN;
		goto out;
	}

	link->open = 1;

	dev->poll_timer.data = (unsigned long) dev;
	mod_timer(&dev->poll_timer, jiffies + POLL_PERIOD);

	DEBUGP(2, dev, "<- cm4040_open (successfully)\n");
	ret = nonseekable_open(inode, filp);
out:
	mutex_unlock(&cm4040_mutex);
	return ret;
}

static int cm4040_close(struct inode *inode, struct file *filp)
{
	struct reader_dev *dev = filp->private_data;
	struct pcmcia_device *link;
	int minor = iminor(inode);

	DEBUGP(2, dev, "-> cm4040_close(maj/min=%d.%d)\n", imajor(inode),
	      iminor(inode));

	if (minor >= CM_MAX_DEV)
		return -ENODEV;

	link = dev_table[minor];
	if (link == NULL)
		return -ENODEV;

	cm4040_stop_poll(dev);

	link->open = 0;
	wake_up(&dev->devq);

	DEBUGP(2, dev, "<- cm4040_close\n");
	return 0;
}

static void cm4040_reader_release(struct pcmcia_device *link)
{
	struct reader_dev *dev = link->priv;

	DEBUGP(3, dev, "-> cm4040_reader_release\n");
	while (link->open) {
		DEBUGP(3, dev, KERN_INFO MODULE_NAME ": delaying release "
		       "until process has terminated\n");
 		wait_event(dev->devq, (link->open == 0));
	}
	DEBUGP(3, dev, "<- cm4040_reader_release\n");
	return;
}

static int cm4040_config_check(struct pcmcia_device *p_dev, void *priv_data)
{
	return pcmcia_request_io(p_dev);
}


static int reader_config(struct pcmcia_device *link, int devno)
{
	struct reader_dev *dev;
	int fail_rc;

	link->config_flags |= CONF_AUTO_SET_IO;

	if (pcmcia_loop_config(link, cm4040_config_check, NULL))
		goto cs_release;

	fail_rc = pcmcia_enable_device(link);
	if (fail_rc != 0) {
		dev_printk(KERN_INFO, &link->dev,
			   "pcmcia_enable_device failed 0x%x\n",
			   fail_rc);
		goto cs_release;
	}

	dev = link->priv;

	DEBUGP(2, dev, "device " DEVICE_NAME "%d at %pR\n", devno,
	      link->resource[0]);
	DEBUGP(2, dev, "<- reader_config (succ)\n");

	return 0;

cs_release:
	reader_release(link);
	return -ENODEV;
}

static void reader_release(struct pcmcia_device *link)
{
	cm4040_reader_release(link);
	pcmcia_disable_device(link);
}

static int reader_probe(struct pcmcia_device *link)
{
	struct reader_dev *dev;
	int i, ret;

	for (i = 0; i < CM_MAX_DEV; i++) {
		if (dev_table[i] == NULL)
			break;
	}

	if (i == CM_MAX_DEV)
		return -ENODEV;

	dev = kzalloc(sizeof(struct reader_dev), GFP_KERNEL);
	if (dev == NULL)
		return -ENOMEM;

	dev->timeout = CCID_DRIVER_MINIMUM_TIMEOUT;
	dev->buffer_status = 0;

	link->priv = dev;
	dev->p_dev = link;

	dev_table[i] = link;

	init_waitqueue_head(&dev->devq);
	init_waitqueue_head(&dev->poll_wait);
	init_waitqueue_head(&dev->read_wait);
	init_waitqueue_head(&dev->write_wait);
	setup_timer(&dev->poll_timer, cm4040_do_poll, 0);

	ret = reader_config(link, i);
	if (ret) {
		dev_table[i] = NULL;
		kfree(dev);
		return ret;
	}

	device_create(cmx_class, NULL, MKDEV(major, i), NULL, "cmx%d", i);

	return 0;
}

static void reader_detach(struct pcmcia_device *link)
{
	struct reader_dev *dev = link->priv;
	int devno;

	/* find device */
	for (devno = 0; devno < CM_MAX_DEV; devno++) {
		if (dev_table[devno] == link)
			break;
	}
	if (devno == CM_MAX_DEV)
		return;

	reader_release(link);

	dev_table[devno] = NULL;
	kfree(dev);

	device_destroy(cmx_class, MKDEV(major, devno));

	return;
}

static const struct file_operations reader_fops = {
	.owner		= THIS_MODULE,
	.read		= cm4040_read,
	.write		= cm4040_write,
	.open		= cm4040_open,
	.release	= cm4040_close,
	.poll		= cm4040_poll,
};

static struct pcmcia_device_id cm4040_ids[] = {
	PCMCIA_DEVICE_MANF_CARD(0x0223, 0x0200),
	PCMCIA_DEVICE_PROD_ID12("OMNIKEY", "CardMan 4040",
				0xE32CDD8C, 0x8F23318B),
	PCMCIA_DEVICE_NULL,
};
MODULE_DEVICE_TABLE(pcmcia, cm4040_ids);

static struct pcmcia_driver reader_driver = {
  	.owner		= THIS_MODULE,
	.name		= "cm4040_cs",
	.probe		= reader_probe,
	.remove		= reader_detach,
	.id_table	= cm4040_ids,
};

static int __init cm4040_init(void)
{
	int rc;

	cmx_class = class_create(THIS_MODULE, "cardman_4040");
	if (IS_ERR(cmx_class))
		return PTR_ERR(cmx_class);

	major = register_chrdev(0, DEVICE_NAME, &reader_fops);
	if (major < 0) {
		printk(KERN_WARNING MODULE_NAME
			": could not get major number\n");
		class_destroy(cmx_class);
		return major;
	}

	rc = pcmcia_register_driver(&reader_driver);
	if (rc < 0) {
		unregister_chrdev(major, DEVICE_NAME);
		class_destroy(cmx_class);
		return rc;
	}

	return 0;
}

static void __exit cm4040_exit(void)
{
	pcmcia_unregister_driver(&reader_driver);
	unregister_chrdev(major, DEVICE_NAME);
	class_destroy(cmx_class);
}

module_init(cm4040_init);
module_exit(cm4040_exit);
MODULE_LICENSE("Dual BSD/GPL");<|MERGE_RESOLUTION|>--- conflicted
+++ resolved
@@ -48,13 +48,8 @@
 			   __func__ , ## args);		\
 	} while (0)
 
-<<<<<<< HEAD
-=======
 static DEFINE_MUTEX(cm4040_mutex);
-static char *version =
-"OMNIKEY CardMan 4040 v1.1.0gm5 - All bugs added by Harald Welte";
-
->>>>>>> 2a48fc0a
+
 #define	CCID_DRIVER_BULK_DEFAULT_TIMEOUT  	(150*HZ)
 #define	CCID_DRIVER_ASYNC_POWERUP_TIMEOUT 	(35*HZ)
 #define	CCID_DRIVER_MINIMUM_TIMEOUT 		(3*HZ)
