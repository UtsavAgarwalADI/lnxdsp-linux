#
# Serial device configuration
#

if TTY

menu "Serial drivers"
	depends on HAS_IOMEM

config SERIAL_EARLYCON
	bool
	help
	  Support for early consoles with the earlycon parameter. This enables
	  the console before standard serial driver is probed. The console is
	  enabled when early_param is processed.

source "drivers/tty/serial/8250/Kconfig"

comment "Non-8250 serial port support"

config SERIAL_AMBA_PL010
	tristate "ARM AMBA PL010 serial port support"
	depends on ARM_AMBA
	select SERIAL_CORE
	help
	  This selects the ARM(R) AMBA(R) PrimeCell PL010 UART.  If you have
	  an Integrator/AP or Integrator/PP2 platform, or if you have a
	  Cirrus Logic EP93xx CPU, say Y or M here.

	  If unsure, say N.

config SERIAL_AMBA_PL010_CONSOLE
	bool "Support for console on AMBA serial port"
	depends on SERIAL_AMBA_PL010=y
	select SERIAL_CORE_CONSOLE
	---help---
	  Say Y here if you wish to use an AMBA PrimeCell UART as the system
	  console (the system console is the device which receives all kernel
	  messages and warnings and which allows logins in single user mode).

	  Even if you say Y here, the currently visible framebuffer console
	  (/dev/tty0) will still be used as the system console by default, but
	  you can alter that using a kernel command line option such as
	  "console=ttyAM0". (Try "man bootparam" or see the documentation of
	  your boot loader (lilo or loadlin) about how to pass options to the
	  kernel at boot time.)

config SERIAL_AMBA_PL011
	tristate "ARM AMBA PL011 serial port support"
	depends on ARM_AMBA
	select SERIAL_CORE
	help
	  This selects the ARM(R) AMBA(R) PrimeCell PL011 UART.  If you have
	  an Integrator/PP2, Integrator/CP or Versatile platform, say Y or M
	  here.

	  If unsure, say N.

config SERIAL_AMBA_PL011_CONSOLE
	bool "Support for console on AMBA serial port"
	depends on SERIAL_AMBA_PL011=y
	select SERIAL_CORE_CONSOLE
	select SERIAL_EARLYCON
	---help---
	  Say Y here if you wish to use an AMBA PrimeCell UART as the system
	  console (the system console is the device which receives all kernel
	  messages and warnings and which allows logins in single user mode).

	  Even if you say Y here, the currently visible framebuffer console
	  (/dev/tty0) will still be used as the system console by default, but
	  you can alter that using a kernel command line option such as
	  "console=ttyAMA0". (Try "man bootparam" or see the documentation of
	  your boot loader (lilo or loadlin) about how to pass options to the
	  kernel at boot time.)

config SERIAL_EARLYCON_ARM_SEMIHOST
	bool "Early console using ARM semihosting"
	depends on ARM64 || ARM
	select SERIAL_CORE
	select SERIAL_CORE_CONSOLE
	select SERIAL_EARLYCON
	help
	  Support for early debug console using ARM semihosting. This enables
	  the console before standard serial driver is probed. This is enabled
	  with "earlycon=smh" on the kernel command line. The console is
	  enabled when early_param is processed.

config SERIAL_SB1250_DUART
	tristate "BCM1xxx on-chip DUART serial support"
	depends on SIBYTE_SB1xxx_SOC=y
	select SERIAL_CORE
	default y
	---help---
	  Support for the asynchronous serial interface (DUART) included in
	  the BCM1250 and derived System-On-a-Chip (SOC) devices.  Note that
	  the letter D in DUART stands for "dual", which is how the device
	  is implemented.  Depending on the SOC configuration there may be
	  one or more DUARTs available of which all are handled.

	  If unsure, say Y.  To compile this driver as a module, choose M here:
	  the module will be called sb1250-duart.

config SERIAL_SB1250_DUART_CONSOLE
	bool "Support for console on a BCM1xxx DUART serial port"
	depends on SERIAL_SB1250_DUART=y
	select SERIAL_CORE_CONSOLE
	default y
	---help---
	  If you say Y here, it will be possible to use a serial port as the
	  system console (the system console is the device which receives all
	  kernel messages and warnings and which allows logins in single user
	  mode).

	  If unsure, say Y.

config SERIAL_ATMEL
	bool "AT91 on-chip serial port support"
	depends on ARCH_AT91 || COMPILE_TEST
	select SERIAL_CORE
	select SERIAL_MCTRL_GPIO if GPIOLIB
	help
	  This enables the driver for the on-chip UARTs of the Atmel
	  AT91 processors.

config SERIAL_ATMEL_CONSOLE
	bool "Support for console on AT91 serial port"
	depends on SERIAL_ATMEL=y
	select SERIAL_CORE_CONSOLE
	help
	  Say Y here if you wish to use an on-chip UART on a Atmel
	  AT91 processor as the system console (the system
	  console is the device which receives all kernel messages and
	  warnings and which allows logins in single user mode).

config SERIAL_ATMEL_PDC
	bool "Support DMA transfers on AT91 serial port"
	depends on SERIAL_ATMEL
	default y
	help
	  Say Y here if you wish to use the PDC to do DMA transfers to
	  and from the Atmel AT91 serial port. In order to
	  actually use DMA transfers, make sure that the use_dma_tx
	  and use_dma_rx members in the atmel_uart_data struct is set
	  appropriately for each port.

	  Note that break and error handling currently doesn't work
	  properly when DMA is enabled. Make sure that ports where
	  this matters don't use DMA.

config SERIAL_ATMEL_TTYAT
	bool "Install as device ttyATn instead of ttySn"
	depends on SERIAL_ATMEL=y
	help
	  Say Y here if you wish to have the internal AT91 UARTs
	  appear as /dev/ttyATn (major 204, minor starting at 154)
	  instead of the normal /dev/ttySn (major 4, minor starting at
	  64). This is necessary if you also want other UARTs, such as
	  external 8250/16C550 compatible UARTs.
	  The ttySn nodes are legally reserved for the 8250 serial driver
	  but are often misused by other serial drivers.

	  To use this, you should create suitable ttyATn device nodes in
	  /dev/, and pass "console=ttyATn" to the kernel.

	  Say Y if you have an external 8250/16C550 UART.  If unsure, say N.

config SERIAL_KGDB_NMI
	bool "Serial console over KGDB NMI debugger port"
	depends on KGDB_SERIAL_CONSOLE
	help
	  This special driver allows you to temporary use NMI debugger port
	  as a normal console (assuming that the port is attached to KGDB).

	  Unlike KDB's disable_nmi command, with this driver you are always
	  able to go back to the debugger using KGDB escape sequence ($3#33).
	  This is because this console driver processes the input in NMI
	  context, and thus is able to intercept the magic sequence.

	  Note that since the console interprets input and uses polling
	  communication methods, for things like PPP you still must fully
	  detach debugger port from the KGDB NMI (i.e. disable_nmi), and
	  use raw console.

	  If unsure, say N.

config SERIAL_KS8695
	bool "Micrel KS8695 (Centaur) serial port support"
	depends on ARCH_KS8695
	select SERIAL_CORE
	help
	  This selects the Micrel Centaur KS8695 UART.  Say Y here.

config SERIAL_KS8695_CONSOLE
	bool "Support for console on KS8695 (Centaur) serial port"
	depends on SERIAL_KS8695=y
	select SERIAL_CORE_CONSOLE
	help
	  Say Y here if you wish to use a KS8695 (Centaur) UART as the
	  system console (the system console is the device which
	  receives all kernel messages and warnings and which allows
	  logins in single user mode).

config SERIAL_MESON
	tristate "Meson serial port support"
	depends on ARCH_MESON
	select SERIAL_CORE
	help
	  This enables the driver for the on-chip UARTs of the Amlogic
	  MesonX processors.

config SERIAL_MESON_CONSOLE
	bool "Support for console on meson"
	depends on SERIAL_MESON=y
	select SERIAL_CORE_CONSOLE
	select SERIAL_EARLYCON
	help
	  Say Y here if you wish to use a Amlogic MesonX UART as the
	  system console (the system console is the device which
	  receives all kernel messages and warnings and which allows
	  logins in single user mode) as /dev/ttyAMLx.

config SERIAL_CLPS711X
	tristate "CLPS711X serial port support"
	depends on ARCH_CLPS711X || COMPILE_TEST
	select SERIAL_CORE
	select SERIAL_MCTRL_GPIO if GPIOLIB
	help
	  This enables the driver for the on-chip UARTs of the Cirrus
	  Logic EP711x/EP721x/EP731x processors.

config SERIAL_CLPS711X_CONSOLE
	bool "Support for console on CLPS711X serial port"
	depends on SERIAL_CLPS711X=y
	select SERIAL_CORE_CONSOLE
	help
	  Even if you say Y here, the currently visible virtual console
	  (/dev/tty0) will still be used as the system console by default, but
	  you can alter that using a kernel command line option such as
	  "console=ttyCL1".

config SERIAL_SAMSUNG
	tristate "Samsung SoC serial support"
	depends on PLAT_SAMSUNG || ARCH_EXYNOS
	select SERIAL_CORE
	help
	  Support for the on-chip UARTs on the Samsung S3C24XX series CPUs,
	  providing /dev/ttySAC0, 1 and 2 (note, some machines may not
	  provide all of these ports, depending on how the serial port
	  pins are configured.

config SERIAL_SAMSUNG_UARTS_4
	bool
	depends on SERIAL_SAMSUNG
	default y if !(CPU_S3C2410 || CPU_S3C2412 || CPU_S3C2440 || CPU_S3C2442)
	help
	  Internal node for the common case of 4 Samsung compatible UARTs

config SERIAL_SAMSUNG_UARTS
	int
	depends on SERIAL_SAMSUNG
	default 4 if SERIAL_SAMSUNG_UARTS_4 || CPU_S3C2416
	default 3
	help
	  Select the number of available UART ports for the Samsung S3C
	  serial driver
	
config SERIAL_SAMSUNG_DEBUG
	bool "Samsung SoC serial debug"
	depends on SERIAL_SAMSUNG && DEBUG_LL
	help
	  Add support for debugging the serial driver. Since this is
	  generally being used as a console, we use our own output
	  routines that go via the low-level debug printascii()
	  function.

config SERIAL_SAMSUNG_CONSOLE
	bool "Support for console on Samsung SoC serial port"
	depends on SERIAL_SAMSUNG=y
	select SERIAL_CORE_CONSOLE
	select SERIAL_EARLYCON
	help
	  Allow selection of the S3C24XX on-board serial ports for use as
	  an virtual console.

	  Even if you say Y here, the currently visible virtual console
	  (/dev/tty0) will still be used as the system console by default, but
	  you can alter that using a kernel command line option such as
	  "console=ttySACx". (Try "man bootparam" or see the documentation of
	  your boot loader about how to pass options to the kernel at
	  boot time.)

config SERIAL_SIRFSOC
        tristate "SiRF SoC Platform Serial port support"
        depends on ARCH_SIRF
        select SERIAL_CORE
        help
          Support for the on-chip UART on the CSR SiRFprimaII series,
          providing /dev/ttySiRF0, 1 and 2 (note, some machines may not
          provide all of these ports, depending on how the serial port
          pins are configured).

config SERIAL_SIRFSOC_CONSOLE
        bool "Support for console on SiRF SoC serial port"
        depends on SERIAL_SIRFSOC=y
        select SERIAL_CORE_CONSOLE
        help
          Even if you say Y here, the currently visible virtual console
          (/dev/tty0) will still be used as the system console by default, but
          you can alter that using a kernel command line option such as
          "console=ttySiRFx". (Try "man bootparam" or see the documentation of
          your boot loader about how to pass options to the kernel at
          boot time.)

config SERIAL_TEGRA
	tristate "NVIDIA Tegra20/30 SoC serial controller"
	depends on ARCH_TEGRA && TEGRA20_APB_DMA
	select SERIAL_CORE
	help
	  Support for the on-chip UARTs on the NVIDIA Tegra series SOCs
	  providing /dev/ttyTHS0, 1, 2, 3 and 4 (note, some machines may not
	  provide all of these ports, depending on how the serial port
	  are enabled). This driver uses the APB DMA to achieve higher baudrate
	  and better performance.

config SERIAL_MAX3100
	tristate "MAX3100 support"
	depends on SPI
	select SERIAL_CORE
	help
	  MAX3100 chip support

config SERIAL_MAX310X
	tristate "MAX310X support"
	depends on SPI_MASTER
	select SERIAL_CORE
	select REGMAP_SPI if SPI_MASTER
	default n
	help
	  This selects support for an advanced UART from Maxim (Dallas).
	  Supported ICs are MAX3107, MAX3108, MAX3109, MAX14830.
	  Each IC contains 128 words each of receive and transmit FIFO
	  that can be controlled through I2C or high-speed SPI.

	  Say Y here if you want to support this ICs.

config SERIAL_DZ
	bool "DECstation DZ serial driver"
	depends on MACH_DECSTATION && 32BIT
	select SERIAL_CORE
	default y
	---help---
	  DZ11-family serial controllers for DECstations and VAXstations,
	  including the DC7085, M7814, and M7819.

config SERIAL_DZ_CONSOLE
	bool "Support console on DECstation DZ serial driver"
	depends on SERIAL_DZ=y
	select SERIAL_CORE_CONSOLE
	default y
	---help---
	  If you say Y here, it will be possible to use a serial port as the
	  system console (the system console is the device which receives all
	  kernel messages and warnings and which allows logins in single user
	  mode).

	  Note that the firmware uses ttyS3 as the serial console on
	  DECstations that use this driver.

	  If unsure, say Y.

config SERIAL_ZS
	tristate "DECstation Z85C30 serial support"
	depends on MACH_DECSTATION
	select SERIAL_CORE
	default y
	---help---
	  Support for the Zilog 85C350 serial communications controller used
	  for serial ports in newer DECstation systems.  These include the
	  DECsystem 5900 and all models of the DECstation and DECsystem 5000
	  systems except from model 200.

	  If unsure, say Y.  To compile this driver as a module, choose M here:
	  the module will be called zs.

config SERIAL_ZS_CONSOLE
	bool "Support for console on a DECstation Z85C30 serial port"
	depends on SERIAL_ZS=y
	select SERIAL_CORE_CONSOLE
	default y
	---help---
	  If you say Y here, it will be possible to use a serial port as the
	  system console (the system console is the device which receives all
	  kernel messages and warnings and which allows logins in single user
	  mode).

	  Note that the firmware uses ttyS1 as the serial console on the
	  Maxine and ttyS3 on the others using this driver.

	  If unsure, say Y.

config SERIAL_21285
	tristate "DC21285 serial port support"
	depends on FOOTBRIDGE
	select SERIAL_CORE
	help
	  If you have a machine based on a 21285 (Footbridge) StrongARM(R)/
	  PCI bridge you can enable its onboard serial port by enabling this
	  option.

config SERIAL_21285_CONSOLE
	bool "Console on DC21285 serial port"
	depends on SERIAL_21285=y
	select SERIAL_CORE_CONSOLE
	help
	  If you have enabled the serial port on the 21285 footbridge you can
	  make it the console by answering Y to this option.

	  Even if you say Y here, the currently visible virtual console
	  (/dev/tty0) will still be used as the system console by default, but
	  you can alter that using a kernel command line option such as
	  "console=ttyFB". (Try "man bootparam" or see the documentation of
	  your boot loader (lilo or loadlin) about how to pass options to the
	  kernel at boot time.)

config SERIAL_MPSC
	bool "Marvell MPSC serial port support"
	depends on MV64X60
	select SERIAL_CORE
	help
	  Say Y here if you want to use the Marvell MPSC serial controller.

config SERIAL_MPSC_CONSOLE
	bool "Support for console on Marvell MPSC serial port"
	depends on SERIAL_MPSC
	select SERIAL_CORE_CONSOLE
	help
	  Say Y here if you want to support a serial console on a Marvell MPSC.

config SERIAL_PXA
	bool "PXA serial port support (DEPRECATED)"
	depends on ARCH_PXA || ARCH_MMP
	select SERIAL_CORE
	select SERIAL_8250_PXA if SERIAL_8250=y
	select SERIAL_PXA_NON8250 if !SERIAL_8250=y
	help
	  If you have a machine based on an Intel XScale PXA2xx CPU you
	  can enable its onboard serial ports by enabling this option.

	  Unless you have a specific need, you should use SERIAL_8250_PXA
	  instead of this.

config SERIAL_PXA_NON8250
	bool
	depends on !SERIAL_8250

config SERIAL_PXA_CONSOLE
	bool "Console on PXA serial port (DEPRECATED)"
	depends on SERIAL_PXA
	select SERIAL_CORE_CONSOLE
	select SERIAL_8250_CONSOLE if SERIAL_8250=y
	help
	  If you have enabled the serial port on the Intel XScale PXA
	  CPU you can make it the console by answering Y to this option.

	  Even if you say Y here, the currently visible virtual console
	  (/dev/tty0) will still be used as the system console by default, but
	  you can alter that using a kernel command line option such as
	  "console=ttySA0". (Try "man bootparam" or see the documentation of
	  your boot loader (lilo or loadlin) about how to pass options to the
	  kernel at boot time.)

	  Unless you have a specific need, you should use SERIAL_8250_PXA
	  and SERIAL_8250_CONSOLE instead of this.

config SERIAL_SA1100
	bool "SA1100 serial port support"
	depends on ARCH_SA1100
	select SERIAL_CORE
	help
	  If you have a machine based on a SA1100/SA1110 StrongARM(R) CPU you
	  can enable its onboard serial port by enabling this option.
	  Please read <file:Documentation/arm/SA1100/serial_UART> for further
	  info.

config SERIAL_SA1100_CONSOLE
	bool "Console on SA1100 serial port"
	depends on SERIAL_SA1100
	select SERIAL_CORE_CONSOLE
	help
	  If you have enabled the serial port on the SA1100/SA1110 StrongARM
	  CPU you can make it the console by answering Y to this option.

	  Even if you say Y here, the currently visible virtual console
	  (/dev/tty0) will still be used as the system console by default, but
	  you can alter that using a kernel command line option such as
	  "console=ttySA0". (Try "man bootparam" or see the documentation of
	  your boot loader (lilo or loadlin) about how to pass options to the
	  kernel at boot time.)

<<<<<<< HEAD
config SERIAL_BFIN
	tristate "Blackfin serial port support"
	depends on BLACKFIN
	select SERIAL_CORE
	select SERIAL_BFIN_UART0 if (BF531 || BF532 || BF533 || BF561)
	help
	  Add support for the built-in UARTs on the Blackfin.

	  To compile this driver as a module, choose M here: the
	  module is named bfin_uart.ko.

config SERIAL_BFIN_CONSOLE
	bool "Console on Blackfin serial port"
	depends on SERIAL_BFIN=y
	select SERIAL_CORE_CONSOLE

choice
	prompt "UART Mode"
	depends on SERIAL_BFIN
	default SERIAL_BFIN_DMA
	help
	  This driver supports the built-in serial ports of the Blackfin family
	  of CPUs

config SERIAL_BFIN_DMA
	bool "DMA mode"
	depends on !DMA_UNCACHED_NONE && KGDB_SERIAL_CONSOLE=n
	help
	  This driver works under DMA mode. If this option is selected, the
	  blackfin simple dma driver is also enabled.

config SERIAL_BFIN_PIO
	bool "PIO mode"
	help
	  This driver works under PIO mode.

endchoice

config SERIAL_BFIN_UART0
	bool "Enable UART0"
	depends on SERIAL_BFIN
	help
	  Enable UART0

config BFIN_UART0_CTSRTS
	bool "Enable UART0 hardware flow control"
	depends on SERIAL_BFIN_UART0
	help
	  Enable hardware flow control in the driver.

config SERIAL_BFIN_UART1
	bool "Enable UART1"
	depends on SERIAL_BFIN && (!BF531 && !BF532 && !BF533 && !BF561)
	help
	  Enable UART1

config BFIN_UART1_CTSRTS
	bool "Enable UART1 hardware flow control"
	depends on SERIAL_BFIN_UART1
	help
	  Enable hardware flow control in the driver.

config SERIAL_BFIN_UART2
	bool "Enable UART2"
	depends on SERIAL_BFIN && (BF54x || BF538 || BF539)
	help
	  Enable UART2

config BFIN_UART2_CTSRTS
	bool "Enable UART2 hardware flow control"
	depends on SERIAL_BFIN_UART2
	help
	  Enable hardware flow control in the driver.

config SERIAL_BFIN_UART3
	bool "Enable UART3"
	depends on SERIAL_BFIN && (BF54x)
	help
	  Enable UART3

config BFIN_UART3_CTSRTS
	bool "Enable UART3 hardware flow control"
	depends on SERIAL_BFIN_UART3
	help
	  Enable hardware flow control in the driver.

config SERIAL_ADI_UART4
	tristate "ADI uart4 serial port support"
	depends on ARCH_SC58X = y || ARCH_SC57X = y
	select SERIAL_CORE
	select SERIAL_CORE_CONSOLE
	help
	  Add support for the built-in adi uart4 driver.

config SERIAL_ADI_UART4_CONSOLE
	bool "Console on ADI uart4 serial port"
	depends on SERIAL_ADI_UART4
	default y
	select SERIAL_CORE_CONSOLE
	help
	  If you have enabled the ADI UART4 serial port, you can
	  make it the console by answering Y to this option.

=======
>>>>>>> 84df9525
config SERIAL_IMX
	tristate "IMX serial port support"
	depends on ARCH_MXC || COMPILE_TEST
	select SERIAL_CORE
	select RATIONAL
	select SERIAL_MCTRL_GPIO if GPIOLIB
	help
	  If you have a machine based on a Motorola IMX CPU you
	  can enable its onboard serial port by enabling this option.

config SERIAL_IMX_CONSOLE
	bool "Console on IMX serial port"
	depends on SERIAL_IMX=y
	select SERIAL_CORE_CONSOLE
	select SERIAL_EARLYCON if OF
	help
	  If you have enabled the serial port on the Freescale IMX
	  CPU you can make it the console by answering Y to this option.

	  Even if you say Y here, the currently visible virtual console
	  (/dev/tty0) will still be used as the system console by default, but
	  you can alter that using a kernel command line option such as
	  "console=ttymxc0". (Try "man bootparam" or see the documentation of
	  your bootloader about how to pass options to the kernel at boot time.)

config SERIAL_UARTLITE
	tristate "Xilinx uartlite serial port support"
	depends on HAS_IOMEM
	select SERIAL_CORE
	help
	  Say Y here if you want to use the Xilinx uartlite serial controller.

	  To compile this driver as a module, choose M here: the
	  module will be called uartlite.

config SERIAL_UARTLITE_CONSOLE
	bool "Support for console on Xilinx uartlite serial port"
	depends on SERIAL_UARTLITE=y
	select SERIAL_CORE_CONSOLE
	select SERIAL_EARLYCON
	help
	  Say Y here if you wish to use a Xilinx uartlite as the system
	  console (the system console is the device which receives all kernel
	  messages and warnings and which allows logins in single user mode).

config SERIAL_UARTLITE_NR_UARTS
	int "Maximum number of uartlite serial ports"
	depends on SERIAL_UARTLITE
	range 1 256
	default 1
	help
	  Set this to the number of uartlites in your system, or the number
	  you think you might implement.

config SERIAL_SUNCORE
	bool
	depends on SPARC
	select SERIAL_CORE
	select SERIAL_CORE_CONSOLE
	default y

config SERIAL_SUNZILOG
	tristate "Sun Zilog8530 serial support"
	depends on SPARC
	help
	  This driver supports the Zilog8530 serial ports found on many Sparc
	  systems.  Say Y or M if you want to be able to these serial ports.

config SERIAL_SUNZILOG_CONSOLE
	bool "Console on Sun Zilog8530 serial port"
	depends on SERIAL_SUNZILOG=y
	help
	  If you would like to be able to use the Zilog8530 serial port
	  on your Sparc system as the console, you can do so by answering
	  Y to this option.

config SERIAL_SUNSU
	tristate "Sun SU serial support"
	depends on SPARC && PCI
	help
	  This driver supports the 8250 serial ports that run the keyboard and
	  mouse on (PCI) UltraSPARC systems.  Say Y or M if you want to be able
	  to these serial ports.

config SERIAL_SUNSU_CONSOLE
	bool "Console on Sun SU serial port"
	depends on SERIAL_SUNSU=y
	help
	  If you would like to be able to use the SU serial port
	  on your Sparc system as the console, you can do so by answering
	  Y to this option.

config SERIAL_MUX
	tristate "Serial MUX support"
	depends on GSC
	select SERIAL_CORE
	default y
	---help---
	  Saying Y here will enable the hardware MUX serial driver for
	  the Nova, K class systems and D class with a 'remote control card'.
	  The hardware MUX is not 8250/16550 compatible therefore the
	  /dev/ttyB0 device is shared between the Serial MUX and the PDC
	  software console. The following steps need to be completed to use
	  the Serial MUX:

	    1. create the device entry (mknod /dev/ttyB0 c 11 0)
	    2. Edit the /etc/inittab to start a getty listening on /dev/ttyB0
	    3. Add device ttyB0 to /etc/securetty (if you want to log on as
		 root on this console.)
	    4. Change the kernel command console parameter to: console=ttyB0

config SERIAL_MUX_CONSOLE
	bool "Support for console on serial MUX"
	depends on SERIAL_MUX=y
	select SERIAL_CORE_CONSOLE
	default y

config PDC_CONSOLE
	bool "PDC software console support"
	depends on PARISC && !SERIAL_MUX && VT
	default n
	help
	  Saying Y here will enable the software based PDC console to be 
	  used as the system console.  This is useful for machines in 
	  which the hardware based console has not been written yet.  The
	  following steps must be completed to use the PDC console:

	    1. create the device entry (mknod /dev/ttyB0 c 11 0)
	    2. Edit the /etc/inittab to start a getty listening on /dev/ttyB0
	    3. Add device ttyB0 to /etc/securetty (if you want to log on as
		 root on this console.)
	    4. Change the kernel command console parameter to: console=ttyB0

config SERIAL_SUNSAB
	tristate "Sun Siemens SAB82532 serial support"
	depends on SPARC && PCI
	help
	  This driver supports the Siemens SAB82532 DUSCC serial ports on newer
	  (PCI) UltraSPARC systems.  Say Y or M if you want to be able to these
	  serial ports.

config SERIAL_SUNSAB_CONSOLE
	bool "Console on Sun Siemens SAB82532 serial port"
	depends on SERIAL_SUNSAB=y
	help
	  If you would like to be able to use the SAB82532 serial port
	  on your Sparc system as the console, you can do so by answering
	  Y to this option.

config SERIAL_SUNHV
	bool "Sun4v Hypervisor Console support"
	depends on SPARC64
	help
	  This driver supports the console device found on SUN4V Sparc
	  systems.  Say Y if you want to be able to use this device.

config SERIAL_IP22_ZILOG
	tristate "SGI Zilog8530 serial support"
	depends on SGI_HAS_ZILOG
	select SERIAL_CORE
	help
	  This driver supports the Zilog8530 serial ports found on SGI
	  systems.  Say Y or M if you want to be able to these serial ports.

config SERIAL_IP22_ZILOG_CONSOLE
	bool "Console on SGI Zilog8530 serial port"
	depends on SERIAL_IP22_ZILOG=y
	select SERIAL_CORE_CONSOLE

config SERIAL_SH_SCI
	tristate "SuperH SCI(F) serial port support"
	depends on SUPERH || ARCH_RENESAS || H8300 || COMPILE_TEST
	select SERIAL_CORE
	select SERIAL_MCTRL_GPIO if GPIOLIB

config SERIAL_SH_SCI_NR_UARTS
	int "Maximum number of SCI(F) serial ports" if EXPERT
	range 1 64 if 64BIT
	range 1 32 if !64BIT
	depends on SERIAL_SH_SCI
	default "3" if H8300
	default "10" if SUPERH
	default "18" if ARCH_RENESAS
	default "2"

config SERIAL_SH_SCI_CONSOLE
	bool "Support for console on SuperH SCI(F)" if EXPERT
	depends on SERIAL_SH_SCI=y
	select SERIAL_CORE_CONSOLE
	default y

config SERIAL_SH_SCI_EARLYCON
	bool "Support for early console on SuperH SCI(F)" if EXPERT
	depends on SERIAL_SH_SCI=y
	select SERIAL_CORE_CONSOLE
	select SERIAL_EARLYCON
	default ARCH_RENESAS || H8300

config SERIAL_SH_SCI_DMA
	bool "DMA support" if EXPERT
	depends on SERIAL_SH_SCI && DMA_ENGINE
	default ARCH_RENESAS

config SERIAL_PNX8XXX
	bool "Enable PNX8XXX SoCs' UART Support"
	depends on SOC_PNX833X
	select SERIAL_CORE
	help
	  If you have a MIPS-based Philips SoC such as PNX8330 and you want
	  to use serial ports, say Y.  Otherwise, say N.

config SERIAL_PNX8XXX_CONSOLE
	bool "Enable PNX8XX0 serial console"
	depends on SERIAL_PNX8XXX
	select SERIAL_CORE_CONSOLE
	help
	  If you have a MIPS-based Philips SoC such as PNX8330 and you want
	  to use serial console, say Y. Otherwise, say N.

config SERIAL_HS_LPC32XX
	tristate "LPC32XX high speed serial port support"
	depends on ARCH_LPC32XX && OF
	select SERIAL_CORE
	help
	  Support for the LPC32XX high speed serial ports (up to 900kbps).
	  Those are UARTs completely different from the Standard UARTs on the
	  LPC32XX SoC.
	  Choose M or Y here to build this driver.

config SERIAL_HS_LPC32XX_CONSOLE
	bool "Enable LPC32XX high speed UART serial console"
	depends on SERIAL_HS_LPC32XX=y
	select SERIAL_CORE_CONSOLE
	help
	  If you would like to be able to use one of the high speed serial
	  ports on the LPC32XX as the console, you can do so by answering
	  Y to this option.

config SERIAL_CORE
	tristate

config SERIAL_CORE_CONSOLE
	bool

config CONSOLE_POLL
	bool

config SERIAL_MCF
	bool "Coldfire serial support"
	depends on COLDFIRE
	select SERIAL_CORE
	help
	  This serial driver supports the Freescale Coldfire serial ports.

config SERIAL_MCF_BAUDRATE
	int "Default baudrate for Coldfire serial ports"
	depends on SERIAL_MCF
	default 19200
	help
	  This setting lets you define what the default baudrate is for the
	  ColdFire serial ports. The usual default varies from board to board,
	  and this setting is a way of catering for that.

config SERIAL_MCF_CONSOLE
	bool "Coldfire serial console support"
	depends on SERIAL_MCF
	select SERIAL_CORE_CONSOLE
	help
	  Enable a ColdFire internal serial port to be the system console.

config SERIAL_PMACZILOG
	tristate "Mac or PowerMac z85c30 ESCC support"
	depends on (M68K && MAC) || PPC_PMAC
	select SERIAL_CORE
	help
	  This driver supports the Zilog z85C30 serial ports found on
	  (Power)Mac machines.
	  Say Y or M if you want to be able to these serial ports.

config SERIAL_PMACZILOG_TTYS
	bool "Use ttySn device nodes for Zilog z85c30"
	depends on SERIAL_PMACZILOG
	help
	  The pmac_zilog driver for the z85C30 chip on many powermacs
	  historically used the device numbers for /dev/ttySn.  The
	  8250 serial port driver also uses these numbers, which means
	  the two drivers being unable to coexist; you could not use
	  both z85C30 and 8250 type ports at the same time.

	  If this option is not selected, the pmac_zilog driver will
	  use the device numbers allocated for /dev/ttyPZn.  This allows
	  the pmac_zilog and 8250 drivers to co-exist, but may cause
	  existing userspace setups to break.  Programs that need to
	  access the built-in serial ports on powermacs will need to
	  be reconfigured to use /dev/ttyPZn instead of /dev/ttySn.

	  If you enable this option, any z85c30 ports in the system will
	  be registered as ttyS0 onwards as in the past, and you will be
	  unable to use the 8250 module for PCMCIA or other 16C550-style
	  UARTs.

	  Say N unless you need the z85c30 ports on your (Power)Mac
	  to appear as /dev/ttySn.

config SERIAL_PMACZILOG_CONSOLE
	bool "Console on Mac or PowerMac z85c30 serial port"
	depends on SERIAL_PMACZILOG=y
	select SERIAL_CORE_CONSOLE
	help
	  If you would like to be able to use the z85c30 serial port
	  on your (Power)Mac as the console, you can do so by answering
	  Y to this option.

config SERIAL_CPM
	tristate "CPM SCC/SMC serial port support"
	depends on CPM2 || CPM1
	select SERIAL_CORE
	help
	  This driver supports the SCC and SMC serial ports on Motorola 
	  embedded PowerPC that contain a CPM1 (8xx) or CPM2 (8xxx)

config SERIAL_CPM_CONSOLE
	bool "Support for console on CPM SCC/SMC serial port"
	depends on SERIAL_CPM=y
	select SERIAL_CORE_CONSOLE
	help
	  Say Y here if you wish to use a SCC or SMC CPM UART as the system
	  console (the system console is the device which receives all kernel
	  messages and warnings and which allows logins in single user mode).

	  Even if you say Y here, the currently visible framebuffer console
	  (/dev/tty0) will still be used as the system console by default, but
	  you can alter that using a kernel command line option such as
	  "console=ttyCPM0". (Try "man bootparam" or see the documentation of
	  your boot loader (lilo or loadlin) about how to pass options to the
	  kernel at boot time.)

config SERIAL_SGI_L1_CONSOLE
	bool "SGI Altix L1 serial console support"
	depends on IA64_GENERIC || IA64_SGI_SN2
	select SERIAL_CORE
	select SERIAL_CORE_CONSOLE
	help
		If you have an SGI Altix and you would like to use the system
		controller serial port as your console (you want this!),
		say Y.  Otherwise, say N.

config SERIAL_PIC32
	tristate "Microchip PIC32 serial support"
	depends on MACH_PIC32
	select SERIAL_CORE
	help
	  If you have a PIC32, this driver supports the serial ports.

	  Say Y or M to use PIC32 serial ports, otherwise say N. Note that
	  to use a serial port as a console, this must be included in kernel and
	  not as a module.

config SERIAL_PIC32_CONSOLE
	bool "PIC32 serial console support"
	depends on SERIAL_PIC32
	select SERIAL_CORE_CONSOLE
	help
	  If you have a PIC32, this driver supports the putting a console on one
	  of the serial ports.

	  Say Y to use the PIC32 console, otherwise say N.

config SERIAL_MPC52xx
	tristate "Freescale MPC52xx/MPC512x family PSC serial support"
	depends on PPC_MPC52xx || PPC_MPC512x
	select SERIAL_CORE
	help
	  This driver supports MPC52xx and MPC512x PSC serial ports. If you would
	  like to use them, you must answer Y or M to this option. Note that
	  for use as console, it must be included in kernel and not as a
	  module.

config SERIAL_MPC52xx_CONSOLE
	bool "Console on a Freescale MPC52xx/MPC512x family PSC serial port"
	depends on SERIAL_MPC52xx=y
	select SERIAL_CORE_CONSOLE
	help
	  Select this options if you'd like to use one of the PSC serial port
	  of the Freescale MPC52xx family as a console.

config SERIAL_MPC52xx_CONSOLE_BAUD
	int "Freescale MPC52xx/MPC512x family PSC serial port baud"
	depends on SERIAL_MPC52xx_CONSOLE=y
	default "9600"
	help
	  Select the MPC52xx console baud rate.
	  This value is only used if the bootloader doesn't pass in the
	  console baudrate

config SERIAL_ICOM
	tristate "IBM Multiport Serial Adapter"
	depends on PCI && PPC_PSERIES
	select SERIAL_CORE
	select FW_LOADER
	help
	  This driver is for a family of multiport serial adapters
	  including 2 port RVX, 2 port internal modem, 4 port internal
	  modem and a split 1 port RVX and 1 port internal modem.

	  This driver can also be built as a module.  If so, the module
	  will be called icom.

config SERIAL_TXX9
	bool "TMPTX39XX/49XX SIO support"
	depends on HAS_TXX9_SERIAL
	select SERIAL_CORE
	default y

config HAS_TXX9_SERIAL
	bool

config SERIAL_TXX9_NR_UARTS
	int "Maximum number of TMPTX39XX/49XX SIO ports"
	depends on SERIAL_TXX9
	default "6"

config SERIAL_TXX9_CONSOLE
	bool "TMPTX39XX/49XX SIO Console support"
	depends on SERIAL_TXX9=y
	select SERIAL_CORE_CONSOLE

config SERIAL_TXX9_STDSERIAL
	bool "TX39XX/49XX SIO act as standard serial"
	depends on !SERIAL_8250 && SERIAL_TXX9

config SERIAL_VR41XX
	tristate "NEC VR4100 series Serial Interface Unit support"
	depends on CPU_VR41XX
	select SERIAL_CORE
	help
	  If you have a NEC VR4100 series processor and you want to use
	  Serial Interface Unit(SIU) or Debug Serial Interface Unit(DSIU)
	  (not include VR4111/VR4121 DSIU), say Y.  Otherwise, say N.

config SERIAL_VR41XX_CONSOLE
	bool "Enable NEC VR4100 series Serial Interface Unit console"
	depends on SERIAL_VR41XX=y
	select SERIAL_CORE_CONSOLE
	help
	  If you have a NEC VR4100 series processor and you want to use
	  a console on a serial port, say Y.  Otherwise, say N.

config SERIAL_JSM
	tristate "Digi International NEO and Classic PCI Support"
	depends on PCI
	select SERIAL_CORE
	help
	  This is a driver for Digi International's Neo and Classic series
	  of cards which provide multiple serial ports. You would need
	  something like this to connect more than two modems to your Linux
	  box, for instance in order to become a dial-in server. This driver
	  supports PCI boards only.

	  If you have a card like this, say Y here, otherwise say N.

	  To compile this driver as a module, choose M here: the
	  module will be called jsm.

config SERIAL_SGI_IOC4
	tristate "SGI IOC4 controller serial support"
	depends on (IA64_GENERIC || IA64_SGI_SN2) && SGI_IOC4
	select SERIAL_CORE
	help
		If you have an SGI Altix with an IOC4 based Base IO card
		and wish to use the serial ports on this card, say Y.
		Otherwise, say N.

config SERIAL_SGI_IOC3
	tristate "SGI Altix IOC3 serial support"
	depends on (IA64_GENERIC || IA64_SGI_SN2) && SGI_IOC3
	select SERIAL_CORE
	help
	  If you have an SGI Altix with an IOC3 serial card,
	  say Y or M.  Otherwise, say N.

config SERIAL_MSM
	tristate "MSM on-chip serial port support"
	depends on ARCH_QCOM
	select SERIAL_CORE

config SERIAL_MSM_CONSOLE
	bool "MSM serial console support"
	depends on SERIAL_MSM=y
	select SERIAL_CORE_CONSOLE
	select SERIAL_EARLYCON

config SERIAL_QCOM_GENI
	tristate "QCOM on-chip GENI based serial port support"
	depends on ARCH_QCOM || COMPILE_TEST
	depends on QCOM_GENI_SE
	select SERIAL_CORE

config SERIAL_QCOM_GENI_CONSOLE
	bool "QCOM GENI Serial Console support"
	depends on SERIAL_QCOM_GENI=y
	select SERIAL_CORE_CONSOLE
	select SERIAL_EARLYCON
	help
	  Serial console driver for Qualcomm Technologies Inc's GENI based
	  QUP hardware.

config SERIAL_VT8500
	bool "VIA VT8500 on-chip serial port support"
	depends on ARCH_VT8500
	select SERIAL_CORE

config SERIAL_VT8500_CONSOLE
	bool "VIA VT8500 serial console support"
	depends on SERIAL_VT8500=y
	select SERIAL_CORE_CONSOLE

config SERIAL_NETX
	tristate "NetX serial port support"
	depends on ARCH_NETX
	select SERIAL_CORE
	help
	  If you have a machine based on a Hilscher NetX SoC you
	  can enable its onboard serial port by enabling this option.

          To compile this driver as a module, choose M here: the
          module will be called netx-serial.

config SERIAL_NETX_CONSOLE
	bool "Console on NetX serial port"
	depends on SERIAL_NETX=y
	select SERIAL_CORE_CONSOLE
	help
	  If you have enabled the serial port on the Hilscher NetX SoC
	  you can make it the console by answering Y to this option.

config SERIAL_OMAP
	tristate "OMAP serial port support"
	depends on ARCH_OMAP2PLUS
	select SERIAL_CORE
	help
	  If you have a machine based on an Texas Instruments OMAP CPU you
	  can enable its onboard serial ports by enabling this option.

	  By enabling this option you take advantage of dma feature available
	  with the omap-serial driver. DMA support can be enabled from platform
	  data.

config SERIAL_OMAP_CONSOLE
	bool "Console on OMAP serial port"
	depends on SERIAL_OMAP=y
	select SERIAL_CORE_CONSOLE
	help
	  Select this option if you would like to use omap serial port as
	  console.

	  Even if you say Y here, the currently visible virtual console
	  (/dev/tty0) will still be used as the system console by default, but
	  you can alter that using a kernel command line option such as
	  "console=ttyOx". (Try "man bootparam" or see the documentation of
	  your boot loader about how to pass options to the kernel at
	  boot time.)

config SERIAL_LANTIQ
	bool "Lantiq serial driver"
	depends on LANTIQ
	select SERIAL_CORE
	select SERIAL_CORE_CONSOLE
	select SERIAL_EARLYCON
	help
	  Support for console and UART on Lantiq SoCs.

config SERIAL_QE
	tristate "Freescale QUICC Engine serial port support"
	depends on QUICC_ENGINE
	select SERIAL_CORE
	select FW_LOADER
	default n
	help
	  This driver supports the QE serial ports on Freescale embedded
	  PowerPC that contain a QUICC Engine.

config SERIAL_SCCNXP
	tristate "SCCNXP serial port support"
	select SERIAL_CORE
	help
	  This selects support for an advanced UART from NXP (Philips).
	  Supported ICs are SCC2681, SCC2691, SCC2692, SC28L91, SC28L92,
	  SC28L202, SCC68681 and SCC68692.

config SERIAL_SCCNXP_CONSOLE
	bool "Console on SCCNXP serial port"
	depends on SERIAL_SCCNXP=y
	select SERIAL_CORE_CONSOLE
	help
	  Support for console on SCCNXP serial ports.

config SERIAL_SC16IS7XX_CORE
        tristate

config SERIAL_SC16IS7XX
        tristate "SC16IS7xx serial support"
        select SERIAL_CORE
        depends on (SPI_MASTER && !I2C) || I2C
        help
          This selects support for SC16IS7xx serial ports.
          Supported ICs are SC16IS740, SC16IS741, SC16IS750, SC16IS752,
          SC16IS760 and SC16IS762. Select supported buses using options below.

config SERIAL_SC16IS7XX_I2C
        bool "SC16IS7xx for I2C interface"
        depends on SERIAL_SC16IS7XX
        depends on I2C
        select SERIAL_SC16IS7XX_CORE if SERIAL_SC16IS7XX
        select REGMAP_I2C if I2C
        default y
        help
          Enable SC16IS7xx driver on I2C bus,
          If required say y, and say n to i2c if not required,
          Enabled by default to support oldconfig.
          You must select at least one bus for the driver to be built.

config SERIAL_SC16IS7XX_SPI
        bool "SC16IS7xx for spi interface"
        depends on SERIAL_SC16IS7XX
        depends on SPI_MASTER
        select SERIAL_SC16IS7XX_CORE if SERIAL_SC16IS7XX
        select REGMAP_SPI if SPI_MASTER
        help
          Enable SC16IS7xx driver on SPI bus,
          If required say y, and say n to spi if not required,
          This is additional support to exsisting driver.
          You must select at least one bus for the driver to be built.

config SERIAL_TIMBERDALE
	tristate "Support for timberdale UART"
	select SERIAL_CORE
	depends on X86_32 || COMPILE_TEST
	---help---
	Add support for UART controller on timberdale.

config SERIAL_BCM63XX
	tristate "Broadcom BCM63xx/BCM33xx UART support"
	select SERIAL_CORE
	depends on MIPS || ARM || COMPILE_TEST
	help
	  This enables the driver for the onchip UART core found on
	  the following chipsets:

	    BCM33xx (cable modem)
	    BCM63xx/BCM63xxx (DSL)
	    BCM68xx (PON)
	    BCM7xxx (STB) - DOCSIS console

config SERIAL_BCM63XX_CONSOLE
	bool "Console on BCM63xx serial port"
	depends on SERIAL_BCM63XX=y
	select SERIAL_CORE_CONSOLE
	select SERIAL_EARLYCON
	help
	  If you have enabled the serial port on the BCM63xx CPU
	  you can make it the console by answering Y to this option.

config SERIAL_GRLIB_GAISLER_APBUART
	tristate "GRLIB APBUART serial support"
	depends on OF && SPARC
	select SERIAL_CORE
	---help---
	Add support for the GRLIB APBUART serial port.

config SERIAL_GRLIB_GAISLER_APBUART_CONSOLE
	bool "Console on GRLIB APBUART serial port"
	depends on SERIAL_GRLIB_GAISLER_APBUART=y
	select SERIAL_CORE_CONSOLE
	help
	Support for running a console on the GRLIB APBUART

config SERIAL_ALTERA_JTAGUART
	tristate "Altera JTAG UART support"
	select SERIAL_CORE
	help
	  This driver supports the Altera JTAG UART port.

config SERIAL_ALTERA_JTAGUART_CONSOLE
	bool "Altera JTAG UART console support"
	depends on SERIAL_ALTERA_JTAGUART=y
	select SERIAL_CORE_CONSOLE
	select SERIAL_EARLYCON
	help
	  Enable a Altera JTAG UART port to be the system console.

config SERIAL_ALTERA_JTAGUART_CONSOLE_BYPASS
	bool "Bypass output when no connection"
	depends on SERIAL_ALTERA_JTAGUART_CONSOLE
	select SERIAL_CORE_CONSOLE
	help
	  Bypass console output and keep going even if there is no
	  JTAG terminal connection with the host.

config SERIAL_ALTERA_UART
	tristate "Altera UART support"
	select SERIAL_CORE
	help
	  This driver supports the Altera softcore UART port.

config SERIAL_ALTERA_UART_MAXPORTS
	int "Maximum number of Altera UART ports"
	depends on SERIAL_ALTERA_UART
	default 4
	help
	  This setting lets you define the maximum number of the Altera
	  UART ports. The usual default varies from board to board, and
	  this setting is a way of catering for that.

config SERIAL_ALTERA_UART_BAUDRATE
	int "Default baudrate for Altera UART ports"
	depends on SERIAL_ALTERA_UART
	default 115200
	help
	  This setting lets you define what the default baudrate is for the
	  Altera UART ports. The usual default varies from board to board,
	  and this setting is a way of catering for that.

config SERIAL_ALTERA_UART_CONSOLE
	bool "Altera UART console support"
	depends on SERIAL_ALTERA_UART=y
	select SERIAL_CORE_CONSOLE
	select SERIAL_EARLYCON
	help
	  Enable a Altera UART port to be the system console.

config SERIAL_IFX6X60
        tristate "SPI protocol driver for Infineon 6x60 modem (EXPERIMENTAL)"
	depends on GPIOLIB || COMPILE_TEST
	depends on SPI && HAS_DMA
	help
	  Support for the IFX6x60 modem devices on Intel MID platforms.

config SERIAL_PCH_UART
	tristate "Intel EG20T PCH/LAPIS Semicon IOH(ML7213/ML7223/ML7831) UART"
	depends on PCI && (X86_32 || MIPS ||  COMPILE_TEST)
	select SERIAL_CORE
	help
	  This driver is for PCH(Platform controller Hub) UART of Intel EG20T
	  which is an IOH(Input/Output Hub) for x86 embedded processor.
	  Enabling PCH_DMA, this PCH UART works as DMA mode.

	  This driver also can be used for LAPIS Semiconductor IOH(Input/
	  Output Hub), ML7213, ML7223 and ML7831.
	  ML7213 IOH is for IVI(In-Vehicle Infotainment) use, ML7223 IOH is
	  for MP(Media Phone) use and ML7831 IOH is for general purpose use.
	  ML7213/ML7223/ML7831 is companion chip for Intel Atom E6xx series.
	  ML7213/ML7223/ML7831 is completely compatible for Intel EG20T PCH.

config SERIAL_PCH_UART_CONSOLE
	bool "Support for console on Intel EG20T PCH UART/OKI SEMICONDUCTOR ML7213 IOH"
	depends on SERIAL_PCH_UART=y
	select SERIAL_CORE_CONSOLE
	help
	  Say Y here if you wish to use the PCH UART as the system console
	  (the system  console is the device which receives all kernel messages and
	  warnings and which allows logins in single user mode).

config SERIAL_MXS_AUART
	tristate "MXS AUART support"
	depends on ARCH_MXS || MACH_ASM9260 || COMPILE_TEST
	select SERIAL_CORE
	select SERIAL_MCTRL_GPIO if GPIOLIB
	help
	  This driver supports the MXS and Alphascale ASM9260 Application
	  UART (AUART) port.

config SERIAL_MXS_AUART_CONSOLE
	bool "MXS AUART console support"
	depends on SERIAL_MXS_AUART=y
	select SERIAL_CORE_CONSOLE
	help
	  Enable a MXS AUART port to be the system console.

config SERIAL_XILINX_PS_UART
	tristate "Cadence (Xilinx Zynq) UART support"
	depends on OF
	select SERIAL_CORE
	help
	  This driver supports the Cadence UART. It is found e.g. in Xilinx
	  Zynq.

config SERIAL_XILINX_PS_UART_CONSOLE
	bool "Cadence UART console support"
	depends on SERIAL_XILINX_PS_UART=y
	select SERIAL_CORE_CONSOLE
	select SERIAL_EARLYCON
	help
	  Enable a Cadence UART port to be the system console.

config SERIAL_AR933X
	tristate "AR933X serial port support"
	depends on HAVE_CLK && ATH79
	select SERIAL_CORE
	help
	  If you have an Atheros AR933X SOC based board and want to use the
	  built-in UART of the SoC, say Y to this option.

	  To compile this driver as a module, choose M here: the
	  module will be called ar933x_uart.

config SERIAL_AR933X_CONSOLE
	bool "Console on AR933X serial port"
	depends on SERIAL_AR933X=y
	select SERIAL_CORE_CONSOLE
	help
	  Enable a built-in UART port of the AR933X to be the system console.

config SERIAL_AR933X_NR_UARTS
	int "Maximum number of AR933X serial ports"
	depends on SERIAL_AR933X
	default "2"
	help
	  Set this to the number of serial ports you want the driver
	  to support.

config SERIAL_EFM32_UART
	tristate "EFM32 UART/USART port"
	depends on ARM && (ARCH_EFM32 || COMPILE_TEST)
	select SERIAL_CORE
	help
	  This driver support the USART and UART ports on
	  Energy Micro's efm32 SoCs.

config SERIAL_MPS2_UART_CONSOLE
	bool "MPS2 UART console support"
	depends on SERIAL_MPS2_UART
	select SERIAL_CORE_CONSOLE
	select SERIAL_EARLYCON

config SERIAL_MPS2_UART
	bool "MPS2 UART port"
	depends on ARCH_MPS2 || COMPILE_TEST
	select SERIAL_CORE
	help
	  This driver support the UART ports on ARM MPS2.

config SERIAL_EFM32_UART_CONSOLE
	bool "EFM32 UART/USART console support"
	depends on SERIAL_EFM32_UART=y
	select SERIAL_CORE_CONSOLE

config SERIAL_ARC
	tristate "ARC UART driver support"
	select SERIAL_CORE
	help
	  Driver for on-chip UART for ARC(Synopsys) for the legacy
	  FPGA Boards (ML50x/ARCAngel4)

config SERIAL_ARC_CONSOLE
	bool "Console on ARC UART"
	depends on SERIAL_ARC=y
	select SERIAL_CORE_CONSOLE
	select SERIAL_EARLYCON
	help
	  Enable system Console on ARC UART

config SERIAL_ARC_NR_PORTS
	int "Number of ARC UART ports"
	depends on SERIAL_ARC
	range 1 3
	default "1"
	help
	  Set this to the number of serial ports you want the driver
	  to support.

config SERIAL_RP2
	tristate "Comtrol RocketPort EXPRESS/INFINITY support"
	depends on PCI
	select SERIAL_CORE
	help
	  This driver supports the Comtrol RocketPort EXPRESS and
	  RocketPort INFINITY families of PCI/PCIe multiport serial adapters.
	  These adapters use a "RocketPort 2" ASIC that is not compatible
	  with the original RocketPort driver (CONFIG_ROCKETPORT).

	  To compile this driver as a module, choose M here: the
	  module will be called rp2.

	  If you want to compile this driver into the kernel, say Y here.  If
	  you don't have a suitable RocketPort card installed, say N.

config SERIAL_RP2_NR_UARTS
	int "Maximum number of RocketPort EXPRESS/INFINITY ports"
	depends on SERIAL_RP2
	default "32"
	help
	  If multiple cards are present, the default limit of 32 ports may
	  need to be increased.

config SERIAL_FSL_LPUART
	tristate "Freescale lpuart serial port support"
	depends on HAS_DMA
	select SERIAL_CORE
	help
	  Support for the on-chip lpuart on some Freescale SOCs.

config SERIAL_FSL_LPUART_CONSOLE
	bool "Console on Freescale lpuart serial port"
	depends on SERIAL_FSL_LPUART=y
	select SERIAL_CORE_CONSOLE
	select SERIAL_EARLYCON
	help
	  If you have enabled the lpuart serial port on the Freescale SoCs,
	  you can make it the console by answering Y to this option.

config SERIAL_CONEXANT_DIGICOLOR
	tristate "Conexant Digicolor CX92xxx USART serial port support"
	depends on OF
	select SERIAL_CORE
	help
	  Support for the on-chip USART on Conexant Digicolor SoCs.

config SERIAL_CONEXANT_DIGICOLOR_CONSOLE
	bool "Console on Conexant Digicolor serial port"
	depends on SERIAL_CONEXANT_DIGICOLOR=y
	select SERIAL_CORE_CONSOLE
	help
	  If you have enabled the USART serial port on Conexant Digicolor
	  SoCs, you can make it the console by answering Y to this option.

config SERIAL_ST_ASC
	tristate "ST ASC serial port support"
	select SERIAL_CORE
	depends on ARM || COMPILE_TEST
	help
	  This driver is for the on-chip Asychronous Serial Controller on
	  STMicroelectronics STi SoCs.
	  ASC is embedded in ST COMMS IP block. It supports Rx & Tx functionality.
	  It support all industry standard baud rates.

	  If unsure, say N.

config SERIAL_ST_ASC_CONSOLE
	bool "Support for console on ST ASC"
	depends on SERIAL_ST_ASC=y
	select SERIAL_CORE_CONSOLE

config SERIAL_MEN_Z135
	tristate "MEN 16z135 Support"
	select SERIAL_CORE
	depends on MCB
	help
	  Say yes here to enable support for the MEN 16z135 High Speed UART IP-Core
	  on a MCB carrier.

	  This driver can also be build as a module. If so, the module will be called
	  men_z135_uart.ko

config SERIAL_SPRD
	tristate "Support for Spreadtrum serial"
	depends on ARCH_SPRD
	select SERIAL_CORE
	help
	  This enables the driver for the Spreadtrum's serial.

config SERIAL_SPRD_CONSOLE
	bool "Spreadtrum UART console support"
	depends on SERIAL_SPRD=y
	select SERIAL_CORE_CONSOLE
	select SERIAL_EARLYCON
	help
	  Support for early debug console using Spreadtrum's serial. This enables
	  the console before standard serial driver is probed. This is enabled
	  with "earlycon" on the kernel command line. The console is
	  enabled when early_param is processed.

config SERIAL_STM32
	tristate "STMicroelectronics STM32 serial port support"
	select SERIAL_CORE
	depends on ARCH_STM32 || COMPILE_TEST
	help
	  This driver is for the on-chip Serial Controller on
	  STMicroelectronics STM32 MCUs.
	  USART supports Rx & Tx functionality.
	  It support all industry standard baud rates.

	  If unsure, say N.

config SERIAL_STM32_CONSOLE
	bool "Support for console on STM32"
	depends on SERIAL_STM32=y
	select SERIAL_CORE_CONSOLE

config SERIAL_MVEBU_UART
	bool "Marvell EBU serial port support"
	depends on ARCH_MVEBU || COMPILE_TEST
	select SERIAL_CORE
	help
	  This driver is for Marvell EBU SoC's UART. If you have a machine
	  based on the Armada-3700 SoC and wish to use the on-board serial
	  port,
	  say 'Y' here.
	  Otherwise, say 'N'.

config SERIAL_MVEBU_CONSOLE
	bool "Console on Marvell EBU serial port"
	depends on SERIAL_MVEBU_UART
	select SERIAL_CORE_CONSOLE
	select SERIAL_EARLYCON
	default y
	help
	  Say 'Y' here if you wish to use Armada-3700 UART as the system console.
	  (the system console is the device which receives all kernel messages
	  and warnings and which allows logins in single user mode)
	  Otherwise, say 'N'.

config SERIAL_OWL
	tristate "Actions Semi Owl serial port support"
	depends on ARCH_ACTIONS || COMPILE_TEST
	select SERIAL_CORE
	help
	  This driver is for Actions Semiconductor S500/S900 SoC's UART.
	  Say 'Y' here if you wish to use the on-board serial port.
	  Otherwise, say 'N'.

config SERIAL_OWL_CONSOLE
	bool "Console on Actions Semi Owl serial port"
	depends on SERIAL_OWL=y
	select SERIAL_CORE_CONSOLE
	select SERIAL_EARLYCON
	default y
	help
	  Say 'Y' here if you wish to use Actions Semiconductor S500/S900 UART
	  as the system console.

endmenu

config SERIAL_MCTRL_GPIO
	tristate

endif # TTY<|MERGE_RESOLUTION|>--- conflicted
+++ resolved
@@ -497,93 +497,6 @@
 	  your boot loader (lilo or loadlin) about how to pass options to the
 	  kernel at boot time.)
 
-<<<<<<< HEAD
-config SERIAL_BFIN
-	tristate "Blackfin serial port support"
-	depends on BLACKFIN
-	select SERIAL_CORE
-	select SERIAL_BFIN_UART0 if (BF531 || BF532 || BF533 || BF561)
-	help
-	  Add support for the built-in UARTs on the Blackfin.
-
-	  To compile this driver as a module, choose M here: the
-	  module is named bfin_uart.ko.
-
-config SERIAL_BFIN_CONSOLE
-	bool "Console on Blackfin serial port"
-	depends on SERIAL_BFIN=y
-	select SERIAL_CORE_CONSOLE
-
-choice
-	prompt "UART Mode"
-	depends on SERIAL_BFIN
-	default SERIAL_BFIN_DMA
-	help
-	  This driver supports the built-in serial ports of the Blackfin family
-	  of CPUs
-
-config SERIAL_BFIN_DMA
-	bool "DMA mode"
-	depends on !DMA_UNCACHED_NONE && KGDB_SERIAL_CONSOLE=n
-	help
-	  This driver works under DMA mode. If this option is selected, the
-	  blackfin simple dma driver is also enabled.
-
-config SERIAL_BFIN_PIO
-	bool "PIO mode"
-	help
-	  This driver works under PIO mode.
-
-endchoice
-
-config SERIAL_BFIN_UART0
-	bool "Enable UART0"
-	depends on SERIAL_BFIN
-	help
-	  Enable UART0
-
-config BFIN_UART0_CTSRTS
-	bool "Enable UART0 hardware flow control"
-	depends on SERIAL_BFIN_UART0
-	help
-	  Enable hardware flow control in the driver.
-
-config SERIAL_BFIN_UART1
-	bool "Enable UART1"
-	depends on SERIAL_BFIN && (!BF531 && !BF532 && !BF533 && !BF561)
-	help
-	  Enable UART1
-
-config BFIN_UART1_CTSRTS
-	bool "Enable UART1 hardware flow control"
-	depends on SERIAL_BFIN_UART1
-	help
-	  Enable hardware flow control in the driver.
-
-config SERIAL_BFIN_UART2
-	bool "Enable UART2"
-	depends on SERIAL_BFIN && (BF54x || BF538 || BF539)
-	help
-	  Enable UART2
-
-config BFIN_UART2_CTSRTS
-	bool "Enable UART2 hardware flow control"
-	depends on SERIAL_BFIN_UART2
-	help
-	  Enable hardware flow control in the driver.
-
-config SERIAL_BFIN_UART3
-	bool "Enable UART3"
-	depends on SERIAL_BFIN && (BF54x)
-	help
-	  Enable UART3
-
-config BFIN_UART3_CTSRTS
-	bool "Enable UART3 hardware flow control"
-	depends on SERIAL_BFIN_UART3
-	help
-	  Enable hardware flow control in the driver.
-
 config SERIAL_ADI_UART4
 	tristate "ADI uart4 serial port support"
 	depends on ARCH_SC58X = y || ARCH_SC57X = y
@@ -601,8 +514,6 @@
 	  If you have enabled the ADI UART4 serial port, you can
 	  make it the console by answering Y to this option.
 
-=======
->>>>>>> 84df9525
 config SERIAL_IMX
 	tristate "IMX serial port support"
 	depends on ARCH_MXC || COMPILE_TEST
