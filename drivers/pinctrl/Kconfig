--- conflicted
+++ resolved
@@ -30,7 +30,6 @@
 	help
 	  Say Y here to add some extra checks and diagnostics to PINCTRL calls.
 
-<<<<<<< HEAD
 config PINCTRL_ADI2
 	bool "ADI pin controller driver"
 	depends on (BF54x || BF60x || ARCH_SC58X || ARCH_SC57X)
@@ -42,8 +41,6 @@
 	  future processors. This option is selected automatically when specific
 	  machine and arch are selected to build.
 
-=======
->>>>>>> 84df9525
 config PINCTRL_ARTPEC6
         bool "Axis ARTPEC-6 pin controller driver"
         depends on MACH_ARTPEC6
@@ -80,15 +77,6 @@
 	  selected.
 	  Say yes to enable pinctrl and GPIO support for the AXP209 PMIC
 
-<<<<<<< HEAD
-config PINCTRL_BF54x
-	def_bool y if BF54x
-	select PINCTRL_ADI2
-
-config PINCTRL_BF60x
-	def_bool y if BF60x
-	select PINCTRL_ADI2
-
 config PINCTRL_SC58x
 	def_bool y if ARCH_SC58X
 	select PINCTRL_ADI2
@@ -97,8 +85,6 @@
 	def_bool y if ARCH_SC57X
 	select PINCTRL_ADI2
 
-=======
->>>>>>> 84df9525
 config PINCTRL_AT91
 	bool "AT91 pinctrl driver"
 	depends on OF
