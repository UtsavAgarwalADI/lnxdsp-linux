--- conflicted
+++ resolved
@@ -655,7 +655,6 @@
 	  To compile this driver as a module, choose M here: the
 	  module will be called dm355evm_keys.
 
-<<<<<<< HEAD
 config INPUT_ADI_ROTARY
 	tristate "ADI Rotary support"
 	depends on ARCH_SC58X || ARCH_SC57X
@@ -666,8 +665,6 @@
 	  To compile this driver as a module, choose M here: the
 	  module will be called adi-rotary.
 
-=======
->>>>>>> 84df9525
 config INPUT_WM831X_ON
 	tristate "WM831X ON pin"
 	depends on MFD_WM831X
