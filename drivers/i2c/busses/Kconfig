--- conflicted
+++ resolved
@@ -441,7 +441,6 @@
 
 	  If you do not need I2C interface, say N.
 
-<<<<<<< HEAD
 config I2C_ADI_TWI
      tristate "ADI TWI I2C support"
      depends on BLACKFIN || ARCH_SC58X || ARCH_SC57X
@@ -460,8 +459,6 @@
     help
       The unit of the TWI clock is kHz.
 
-=======
->>>>>>> 84df9525
 config I2C_CADENCE
 	tristate "Cadence I2C Controller"
 	depends on ARCH_ZYNQ || ARM64 || XTENSA
