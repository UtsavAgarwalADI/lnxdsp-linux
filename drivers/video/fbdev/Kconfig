--- conflicted
+++ resolved
@@ -580,73 +580,6 @@
 	  To compile this driver as a module, choose M here: the
 	  module will be called vga16fb.
 
-<<<<<<< HEAD
-config FB_BF54X_LQ043
-	tristate "SHARP LQ043 TFT LCD (BF548 EZKIT)"
-	depends on FB && (BF54x) && !BF542
-	select FB_CFB_FILLRECT
-	select FB_CFB_COPYAREA
-	select FB_CFB_IMAGEBLIT
-	help
-	 This is the framebuffer device driver for a SHARP LQ043T1DG01 TFT LCD
-
-config FB_BFIN_T350MCQB
-	tristate "Varitronix COG-T350MCQB TFT LCD display (BF527 EZKIT)"
-	depends on FB && BLACKFIN
-	select BFIN_GPTIMERS
-	select FB_CFB_FILLRECT
-	select FB_CFB_COPYAREA
-	select FB_CFB_IMAGEBLIT
-	help
-	 This is the framebuffer device driver for a Varitronix VL-PS-COG-T350MCQB-01 display TFT LCD
-	 This display is a QVGA 320x240 24-bit RGB display interfaced by an 8-bit wide PPI
-	 It uses PPI[0..7] PPI_FS1, PPI_FS2 and PPI_CLK.
-
-config FB_BFIN_LQ035Q1
-	tristate "SHARP LQ035Q1DH02 TFT LCD"
-	depends on FB && BLACKFIN && SPI
-	select FB_CFB_FILLRECT
-	select FB_CFB_COPYAREA
-	select FB_CFB_IMAGEBLIT
-	select BFIN_GPTIMERS
-	help
-	  This is the framebuffer device driver for a SHARP LQ035Q1DH02 TFT display found on
-	  the Blackfin Landscape LCD EZ-Extender Card.
-	  This display is a QVGA 320x240 18-bit RGB display interfaced by an 16-bit wide PPI
-	  It uses PPI[0..15] PPI_FS1, PPI_FS2 and PPI_CLK.
-
-	  To compile this driver as a module, choose M here: the
-	  module will be called bfin-lq035q1-fb.
-
-config FB_BF537_LQ035
-	tristate "SHARP LQ035 TFT LCD (BF537 STAMP)"
-	depends on FB && (BF534 || BF536 || BF537) && I2C_BLACKFIN_TWI
-	select FB_CFB_FILLRECT
-	select FB_CFB_COPYAREA
-	select FB_CFB_IMAGEBLIT
-	select BFIN_GPTIMERS
-	help
-	  This is the framebuffer device for a SHARP LQ035Q7DB03 TFT LCD
-	  attached to a BF537.
-
-	  To compile this driver as a module, choose M here: the
-	  module will be called bf537-lq035.
-
-config FB_BFIN_7393
-	tristate "Blackfin ADV7393 Video encoder"
-	depends on FB && BLACKFIN
-	select I2C
-	select FB_CFB_FILLRECT
-	select FB_CFB_COPYAREA
-	select FB_CFB_IMAGEBLIT
-	help
-	  This is the framebuffer device for a ADV7393 video encoder
-	  attached to a Blackfin on the PPI port.
-	  If your Blackfin board has a ADV7393 select Y.
-
-	  To compile this driver as a module, choose M here: the
-	  module will be called bfin_adv7393fb.
-
 config FB_ADI_NL8048
 	tristate "NEC NL8048HL WVGA LCD for ADI SC5XX boards"
 	depends on FB && ARCH_SC58X && SPI_MASTER
@@ -660,45 +593,6 @@
 	  To compile this driver as a module, choose M here: the
 	  module will be called adi-nl8048.
 
-choice
-	prompt  "Video mode support"
-	depends on FB_BFIN_7393
-	default NTSC
-
-config NTSC
-	bool 'NTSC 720x480'
-
-config PAL
-	bool 'PAL 720x576'
-
-config NTSC_640x480
-	bool 'NTSC 640x480 (Experimental)'
-
-config PAL_640x480
-	bool 'PAL 640x480 (Experimental)'
-
-config NTSC_YCBCR
-	bool 'NTSC 720x480 YCbCR input'
-
-config PAL_YCBCR
-	bool 'PAL 720x576 YCbCR input'
-
-endchoice
-
-choice
-	prompt  "Size of ADV7393 frame buffer memory Single/Double Size"
-	depends on (FB_BFIN_7393)
-	default ADV7393_1XMEM
-
-config ADV7393_1XMEM
-	bool 'Single'
-
-config ADV7393_2XMEM
-	bool 'Double'
-endchoice
-
-=======
->>>>>>> 84df9525
 config FB_STI
 	tristate "HP STI frame buffer device support"
 	depends on FB && PARISC
