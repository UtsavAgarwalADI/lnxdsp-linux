/*
 * Copyright (C) 2007 Oracle.  All rights reserved.
 *
 * This program is free software; you can redistribute it and/or
 * modify it under the terms of the GNU General Public
 * License v2 as published by the Free Software Foundation.
 *
 * This program is distributed in the hope that it will be useful,
 * but WITHOUT ANY WARRANTY; without even the implied warranty of
 * MERCHANTABILITY or FITNESS FOR A PARTICULAR PURPOSE.  See the GNU
 * General Public License for more details.
 *
 * You should have received a copy of the GNU General Public
 * License along with this program; if not, write to the
 * Free Software Foundation, Inc., 59 Temple Place - Suite 330,
 * Boston, MA 021110-1307, USA.
 */

#include <linux/fs.h>
#include <linux/pagemap.h>
#include <linux/highmem.h>
#include <linux/time.h>
#include <linux/init.h>
#include <linux/string.h>
#include <linux/backing-dev.h>
#include <linux/mpage.h>
#include <linux/falloc.h>
#include <linux/swap.h>
#include <linux/writeback.h>
#include <linux/compat.h>
#include <linux/slab.h>
#include <linux/btrfs.h>
#include <linux/uio.h>
#include "ctree.h"
#include "disk-io.h"
#include "transaction.h"
#include "btrfs_inode.h"
#include "print-tree.h"
#include "tree-log.h"
#include "locking.h"
#include "volumes.h"
#include "qgroup.h"
#include "compression.h"

static struct kmem_cache *btrfs_inode_defrag_cachep;
/*
 * when auto defrag is enabled we
 * queue up these defrag structs to remember which
 * inodes need defragging passes
 */
struct inode_defrag {
	struct rb_node rb_node;
	/* objectid */
	u64 ino;
	/*
	 * transid where the defrag was added, we search for
	 * extents newer than this
	 */
	u64 transid;

	/* root objectid */
	u64 root;

	/* last offset we were able to defrag */
	u64 last_offset;

	/* if we've wrapped around back to zero once already */
	int cycled;
};

static int __compare_inode_defrag(struct inode_defrag *defrag1,
				  struct inode_defrag *defrag2)
{
	if (defrag1->root > defrag2->root)
		return 1;
	else if (defrag1->root < defrag2->root)
		return -1;
	else if (defrag1->ino > defrag2->ino)
		return 1;
	else if (defrag1->ino < defrag2->ino)
		return -1;
	else
		return 0;
}

/* pop a record for an inode into the defrag tree.  The lock
 * must be held already
 *
 * If you're inserting a record for an older transid than an
 * existing record, the transid already in the tree is lowered
 *
 * If an existing record is found the defrag item you
 * pass in is freed
 */
static int __btrfs_add_inode_defrag(struct inode *inode,
				    struct inode_defrag *defrag)
{
	struct btrfs_fs_info *fs_info = btrfs_sb(inode->i_sb);
	struct inode_defrag *entry;
	struct rb_node **p;
	struct rb_node *parent = NULL;
	int ret;

	p = &fs_info->defrag_inodes.rb_node;
	while (*p) {
		parent = *p;
		entry = rb_entry(parent, struct inode_defrag, rb_node);

		ret = __compare_inode_defrag(defrag, entry);
		if (ret < 0)
			p = &parent->rb_left;
		else if (ret > 0)
			p = &parent->rb_right;
		else {
			/* if we're reinserting an entry for
			 * an old defrag run, make sure to
			 * lower the transid of our existing record
			 */
			if (defrag->transid < entry->transid)
				entry->transid = defrag->transid;
			if (defrag->last_offset > entry->last_offset)
				entry->last_offset = defrag->last_offset;
			return -EEXIST;
		}
	}
	set_bit(BTRFS_INODE_IN_DEFRAG, &BTRFS_I(inode)->runtime_flags);
	rb_link_node(&defrag->rb_node, parent, p);
	rb_insert_color(&defrag->rb_node, &fs_info->defrag_inodes);
	return 0;
}

static inline int __need_auto_defrag(struct btrfs_fs_info *fs_info)
{
	if (!btrfs_test_opt(fs_info, AUTO_DEFRAG))
		return 0;

	if (btrfs_fs_closing(fs_info))
		return 0;

	return 1;
}

/*
 * insert a defrag record for this inode if auto defrag is
 * enabled
 */
int btrfs_add_inode_defrag(struct btrfs_trans_handle *trans,
			   struct inode *inode)
{
	struct btrfs_fs_info *fs_info = btrfs_sb(inode->i_sb);
	struct btrfs_root *root = BTRFS_I(inode)->root;
	struct inode_defrag *defrag;
	u64 transid;
	int ret;

	if (!__need_auto_defrag(fs_info))
		return 0;

	if (test_bit(BTRFS_INODE_IN_DEFRAG, &BTRFS_I(inode)->runtime_flags))
		return 0;

	if (trans)
		transid = trans->transid;
	else
		transid = BTRFS_I(inode)->root->last_trans;

	defrag = kmem_cache_zalloc(btrfs_inode_defrag_cachep, GFP_NOFS);
	if (!defrag)
		return -ENOMEM;

	defrag->ino = btrfs_ino(inode);
	defrag->transid = transid;
	defrag->root = root->root_key.objectid;

	spin_lock(&fs_info->defrag_inodes_lock);
	if (!test_bit(BTRFS_INODE_IN_DEFRAG, &BTRFS_I(inode)->runtime_flags)) {
		/*
		 * If we set IN_DEFRAG flag and evict the inode from memory,
		 * and then re-read this inode, this new inode doesn't have
		 * IN_DEFRAG flag. At the case, we may find the existed defrag.
		 */
		ret = __btrfs_add_inode_defrag(inode, defrag);
		if (ret)
			kmem_cache_free(btrfs_inode_defrag_cachep, defrag);
	} else {
		kmem_cache_free(btrfs_inode_defrag_cachep, defrag);
	}
	spin_unlock(&fs_info->defrag_inodes_lock);
	return 0;
}

/*
 * Requeue the defrag object. If there is a defrag object that points to
 * the same inode in the tree, we will merge them together (by
 * __btrfs_add_inode_defrag()) and free the one that we want to requeue.
 */
static void btrfs_requeue_inode_defrag(struct inode *inode,
				       struct inode_defrag *defrag)
{
	struct btrfs_fs_info *fs_info = btrfs_sb(inode->i_sb);
	int ret;

	if (!__need_auto_defrag(fs_info))
		goto out;

	/*
	 * Here we don't check the IN_DEFRAG flag, because we need merge
	 * them together.
	 */
	spin_lock(&fs_info->defrag_inodes_lock);
	ret = __btrfs_add_inode_defrag(inode, defrag);
	spin_unlock(&fs_info->defrag_inodes_lock);
	if (ret)
		goto out;
	return;
out:
	kmem_cache_free(btrfs_inode_defrag_cachep, defrag);
}

/*
 * pick the defragable inode that we want, if it doesn't exist, we will get
 * the next one.
 */
static struct inode_defrag *
btrfs_pick_defrag_inode(struct btrfs_fs_info *fs_info, u64 root, u64 ino)
{
	struct inode_defrag *entry = NULL;
	struct inode_defrag tmp;
	struct rb_node *p;
	struct rb_node *parent = NULL;
	int ret;

	tmp.ino = ino;
	tmp.root = root;

	spin_lock(&fs_info->defrag_inodes_lock);
	p = fs_info->defrag_inodes.rb_node;
	while (p) {
		parent = p;
		entry = rb_entry(parent, struct inode_defrag, rb_node);

		ret = __compare_inode_defrag(&tmp, entry);
		if (ret < 0)
			p = parent->rb_left;
		else if (ret > 0)
			p = parent->rb_right;
		else
			goto out;
	}

	if (parent && __compare_inode_defrag(&tmp, entry) > 0) {
		parent = rb_next(parent);
		if (parent)
			entry = rb_entry(parent, struct inode_defrag, rb_node);
		else
			entry = NULL;
	}
out:
	if (entry)
		rb_erase(parent, &fs_info->defrag_inodes);
	spin_unlock(&fs_info->defrag_inodes_lock);
	return entry;
}

void btrfs_cleanup_defrag_inodes(struct btrfs_fs_info *fs_info)
{
	struct inode_defrag *defrag;
	struct rb_node *node;

	spin_lock(&fs_info->defrag_inodes_lock);
	node = rb_first(&fs_info->defrag_inodes);
	while (node) {
		rb_erase(node, &fs_info->defrag_inodes);
		defrag = rb_entry(node, struct inode_defrag, rb_node);
		kmem_cache_free(btrfs_inode_defrag_cachep, defrag);

		cond_resched_lock(&fs_info->defrag_inodes_lock);

		node = rb_first(&fs_info->defrag_inodes);
	}
	spin_unlock(&fs_info->defrag_inodes_lock);
}

#define BTRFS_DEFRAG_BATCH	1024

static int __btrfs_run_defrag_inode(struct btrfs_fs_info *fs_info,
				    struct inode_defrag *defrag)
{
	struct btrfs_root *inode_root;
	struct inode *inode;
	struct btrfs_key key;
	struct btrfs_ioctl_defrag_range_args range;
	int num_defrag;
	int index;
	int ret;

	/* get the inode */
	key.objectid = defrag->root;
	key.type = BTRFS_ROOT_ITEM_KEY;
	key.offset = (u64)-1;

	index = srcu_read_lock(&fs_info->subvol_srcu);

	inode_root = btrfs_read_fs_root_no_name(fs_info, &key);
	if (IS_ERR(inode_root)) {
		ret = PTR_ERR(inode_root);
		goto cleanup;
	}

	key.objectid = defrag->ino;
	key.type = BTRFS_INODE_ITEM_KEY;
	key.offset = 0;
	inode = btrfs_iget(fs_info->sb, &key, inode_root, NULL);
	if (IS_ERR(inode)) {
		ret = PTR_ERR(inode);
		goto cleanup;
	}
	srcu_read_unlock(&fs_info->subvol_srcu, index);

	/* do a chunk of defrag */
	clear_bit(BTRFS_INODE_IN_DEFRAG, &BTRFS_I(inode)->runtime_flags);
	memset(&range, 0, sizeof(range));
	range.len = (u64)-1;
	range.start = defrag->last_offset;

	sb_start_write(fs_info->sb);
	num_defrag = btrfs_defrag_file(inode, NULL, &range, defrag->transid,
				       BTRFS_DEFRAG_BATCH);
	sb_end_write(fs_info->sb);
	/*
	 * if we filled the whole defrag batch, there
	 * must be more work to do.  Queue this defrag
	 * again
	 */
	if (num_defrag == BTRFS_DEFRAG_BATCH) {
		defrag->last_offset = range.start;
		btrfs_requeue_inode_defrag(inode, defrag);
	} else if (defrag->last_offset && !defrag->cycled) {
		/*
		 * we didn't fill our defrag batch, but
		 * we didn't start at zero.  Make sure we loop
		 * around to the start of the file.
		 */
		defrag->last_offset = 0;
		defrag->cycled = 1;
		btrfs_requeue_inode_defrag(inode, defrag);
	} else {
		kmem_cache_free(btrfs_inode_defrag_cachep, defrag);
	}

	iput(inode);
	return 0;
cleanup:
	srcu_read_unlock(&fs_info->subvol_srcu, index);
	kmem_cache_free(btrfs_inode_defrag_cachep, defrag);
	return ret;
}

/*
 * run through the list of inodes in the FS that need
 * defragging
 */
int btrfs_run_defrag_inodes(struct btrfs_fs_info *fs_info)
{
	struct inode_defrag *defrag;
	u64 first_ino = 0;
	u64 root_objectid = 0;

	atomic_inc(&fs_info->defrag_running);
	while (1) {
		/* Pause the auto defragger. */
		if (test_bit(BTRFS_FS_STATE_REMOUNTING,
			     &fs_info->fs_state))
			break;

		if (!__need_auto_defrag(fs_info))
			break;

		/* find an inode to defrag */
		defrag = btrfs_pick_defrag_inode(fs_info, root_objectid,
						 first_ino);
		if (!defrag) {
			if (root_objectid || first_ino) {
				root_objectid = 0;
				first_ino = 0;
				continue;
			} else {
				break;
			}
		}

		first_ino = defrag->ino + 1;
		root_objectid = defrag->root;

		__btrfs_run_defrag_inode(fs_info, defrag);
	}
	atomic_dec(&fs_info->defrag_running);

	/*
	 * during unmount, we use the transaction_wait queue to
	 * wait for the defragger to stop
	 */
	wake_up(&fs_info->transaction_wait);
	return 0;
}

/* simple helper to fault in pages and copy.  This should go away
 * and be replaced with calls into generic code.
 */
static noinline int btrfs_copy_from_user(loff_t pos, size_t write_bytes,
					 struct page **prepared_pages,
					 struct iov_iter *i)
{
	size_t copied = 0;
	size_t total_copied = 0;
	int pg = 0;
	int offset = pos & (PAGE_SIZE - 1);

	while (write_bytes > 0) {
		size_t count = min_t(size_t,
				     PAGE_SIZE - offset, write_bytes);
		struct page *page = prepared_pages[pg];
		/*
		 * Copy data from userspace to the current page
		 */
		copied = iov_iter_copy_from_user_atomic(page, i, offset, count);

		/* Flush processor's dcache for this page */
		flush_dcache_page(page);

		/*
		 * if we get a partial write, we can end up with
		 * partially up to date pages.  These add
		 * a lot of complexity, so make sure they don't
		 * happen by forcing this copy to be retried.
		 *
		 * The rest of the btrfs_file_write code will fall
		 * back to page at a time copies after we return 0.
		 */
		if (!PageUptodate(page) && copied < count)
			copied = 0;

		iov_iter_advance(i, copied);
		write_bytes -= copied;
		total_copied += copied;

		/* Return to btrfs_file_write_iter to fault page */
		if (unlikely(copied == 0))
			break;

		if (copied < PAGE_SIZE - offset) {
			offset += copied;
		} else {
			pg++;
			offset = 0;
		}
	}
	return total_copied;
}

/*
 * unlocks pages after btrfs_file_write is done with them
 */
static void btrfs_drop_pages(struct page **pages, size_t num_pages)
{
	size_t i;
	for (i = 0; i < num_pages; i++) {
		/* page checked is some magic around finding pages that
		 * have been modified without going through btrfs_set_page_dirty
		 * clear it here. There should be no need to mark the pages
		 * accessed as prepare_pages should have marked them accessed
		 * in prepare_pages via find_or_create_page()
		 */
		ClearPageChecked(pages[i]);
		unlock_page(pages[i]);
		put_page(pages[i]);
	}
}

/*
 * after copy_from_user, pages need to be dirtied and we need to make
 * sure holes are created between the current EOF and the start of
 * any next extents (if required).
 *
 * this also makes the decision about creating an inline extent vs
 * doing real data extents, marking pages dirty and delalloc as required.
 */
int btrfs_dirty_pages(struct inode *inode, struct page **pages,
		      size_t num_pages, loff_t pos, size_t write_bytes,
		      struct extent_state **cached)
{
	struct btrfs_fs_info *fs_info = btrfs_sb(inode->i_sb);
	int err = 0;
	int i;
	u64 num_bytes;
	u64 start_pos;
	u64 end_of_last_block;
	u64 end_pos = pos + write_bytes;
	loff_t isize = i_size_read(inode);

	start_pos = pos & ~((u64) fs_info->sectorsize - 1);
	num_bytes = round_up(write_bytes + pos - start_pos,
			     fs_info->sectorsize);

	end_of_last_block = start_pos + num_bytes - 1;
	err = btrfs_set_extent_delalloc(inode, start_pos, end_of_last_block,
					cached, 0);
	if (err)
		return err;

	for (i = 0; i < num_pages; i++) {
		struct page *p = pages[i];
		SetPageUptodate(p);
		ClearPageChecked(p);
		set_page_dirty(p);
	}

	/*
	 * we've only changed i_size in ram, and we haven't updated
	 * the disk i_size.  There is no need to log the inode
	 * at this time.
	 */
	if (end_pos > isize)
		i_size_write(inode, end_pos);
	return 0;
}

/*
 * this drops all the extents in the cache that intersect the range
 * [start, end].  Existing extents are split as required.
 */
void btrfs_drop_extent_cache(struct inode *inode, u64 start, u64 end,
			     int skip_pinned)
{
	struct extent_map *em;
	struct extent_map *split = NULL;
	struct extent_map *split2 = NULL;
	struct extent_map_tree *em_tree = &BTRFS_I(inode)->extent_tree;
	u64 len = end - start + 1;
	u64 gen;
	int ret;
	int testend = 1;
	unsigned long flags;
	int compressed = 0;
	bool modified;

	WARN_ON(end < start);
	if (end == (u64)-1) {
		len = (u64)-1;
		testend = 0;
	}
	while (1) {
		int no_splits = 0;

		modified = false;
		if (!split)
			split = alloc_extent_map();
		if (!split2)
			split2 = alloc_extent_map();
		if (!split || !split2)
			no_splits = 1;

		write_lock(&em_tree->lock);
		em = lookup_extent_mapping(em_tree, start, len);
		if (!em) {
			write_unlock(&em_tree->lock);
			break;
		}
		flags = em->flags;
		gen = em->generation;
		if (skip_pinned && test_bit(EXTENT_FLAG_PINNED, &em->flags)) {
			if (testend && em->start + em->len >= start + len) {
				free_extent_map(em);
				write_unlock(&em_tree->lock);
				break;
			}
			start = em->start + em->len;
			if (testend)
				len = start + len - (em->start + em->len);
			free_extent_map(em);
			write_unlock(&em_tree->lock);
			continue;
		}
		compressed = test_bit(EXTENT_FLAG_COMPRESSED, &em->flags);
		clear_bit(EXTENT_FLAG_PINNED, &em->flags);
		clear_bit(EXTENT_FLAG_LOGGING, &flags);
		modified = !list_empty(&em->list);
		if (no_splits)
			goto next;

		if (em->start < start) {
			split->start = em->start;
			split->len = start - em->start;

			if (em->block_start < EXTENT_MAP_LAST_BYTE) {
				split->orig_start = em->orig_start;
				split->block_start = em->block_start;

				if (compressed)
					split->block_len = em->block_len;
				else
					split->block_len = split->len;
				split->orig_block_len = max(split->block_len,
						em->orig_block_len);
				split->ram_bytes = em->ram_bytes;
			} else {
				split->orig_start = split->start;
				split->block_len = 0;
				split->block_start = em->block_start;
				split->orig_block_len = 0;
				split->ram_bytes = split->len;
			}

			split->generation = gen;
			split->bdev = em->bdev;
			split->flags = flags;
			split->compress_type = em->compress_type;
			replace_extent_mapping(em_tree, em, split, modified);
			free_extent_map(split);
			split = split2;
			split2 = NULL;
		}
		if (testend && em->start + em->len > start + len) {
			u64 diff = start + len - em->start;

			split->start = start + len;
			split->len = em->start + em->len - (start + len);
			split->bdev = em->bdev;
			split->flags = flags;
			split->compress_type = em->compress_type;
			split->generation = gen;

			if (em->block_start < EXTENT_MAP_LAST_BYTE) {
				split->orig_block_len = max(em->block_len,
						    em->orig_block_len);

				split->ram_bytes = em->ram_bytes;
				if (compressed) {
					split->block_len = em->block_len;
					split->block_start = em->block_start;
					split->orig_start = em->orig_start;
				} else {
					split->block_len = split->len;
					split->block_start = em->block_start
						+ diff;
					split->orig_start = em->orig_start;
				}
			} else {
				split->ram_bytes = split->len;
				split->orig_start = split->start;
				split->block_len = 0;
				split->block_start = em->block_start;
				split->orig_block_len = 0;
			}

			if (extent_map_in_tree(em)) {
				replace_extent_mapping(em_tree, em, split,
						       modified);
			} else {
				ret = add_extent_mapping(em_tree, split,
							 modified);
				ASSERT(ret == 0); /* Logic error */
			}
			free_extent_map(split);
			split = NULL;
		}
next:
		if (extent_map_in_tree(em))
			remove_extent_mapping(em_tree, em);
		write_unlock(&em_tree->lock);

		/* once for us */
		free_extent_map(em);
		/* once for the tree*/
		free_extent_map(em);
	}
	if (split)
		free_extent_map(split);
	if (split2)
		free_extent_map(split2);
}

/*
 * this is very complex, but the basic idea is to drop all extents
 * in the range start - end.  hint_block is filled in with a block number
 * that would be a good hint to the block allocator for this file.
 *
 * If an extent intersects the range but is not entirely inside the range
 * it is either truncated or split.  Anything entirely inside the range
 * is deleted from the tree.
 */
int __btrfs_drop_extents(struct btrfs_trans_handle *trans,
			 struct btrfs_root *root, struct inode *inode,
			 struct btrfs_path *path, u64 start, u64 end,
			 u64 *drop_end, int drop_cache,
			 int replace_extent,
			 u32 extent_item_size,
			 int *key_inserted)
{
	struct btrfs_fs_info *fs_info = root->fs_info;
	struct extent_buffer *leaf;
	struct btrfs_file_extent_item *fi;
	struct btrfs_key key;
	struct btrfs_key new_key;
	u64 ino = btrfs_ino(inode);
	u64 search_start = start;
	u64 disk_bytenr = 0;
	u64 num_bytes = 0;
	u64 extent_offset = 0;
	u64 extent_end = 0;
	u64 last_end = start;
	int del_nr = 0;
	int del_slot = 0;
	int extent_type;
	int recow;
	int ret;
	int modify_tree = -1;
	int update_refs;
	int found = 0;
	int leafs_visited = 0;

	if (drop_cache)
		btrfs_drop_extent_cache(inode, start, end - 1, 0);

	if (start >= BTRFS_I(inode)->disk_i_size && !replace_extent)
		modify_tree = 0;

	update_refs = (test_bit(BTRFS_ROOT_REF_COWS, &root->state) ||
		       root == fs_info->tree_root);
	while (1) {
		recow = 0;
		ret = btrfs_lookup_file_extent(trans, root, path, ino,
					       search_start, modify_tree);
		if (ret < 0)
			break;
		if (ret > 0 && path->slots[0] > 0 && search_start == start) {
			leaf = path->nodes[0];
			btrfs_item_key_to_cpu(leaf, &key, path->slots[0] - 1);
			if (key.objectid == ino &&
			    key.type == BTRFS_EXTENT_DATA_KEY)
				path->slots[0]--;
		}
		ret = 0;
		leafs_visited++;
next_slot:
		leaf = path->nodes[0];
		if (path->slots[0] >= btrfs_header_nritems(leaf)) {
			BUG_ON(del_nr > 0);
			ret = btrfs_next_leaf(root, path);
			if (ret < 0)
				break;
			if (ret > 0) {
				ret = 0;
				break;
			}
			leafs_visited++;
			leaf = path->nodes[0];
			recow = 1;
		}

		btrfs_item_key_to_cpu(leaf, &key, path->slots[0]);

		if (key.objectid > ino)
			break;
		if (WARN_ON_ONCE(key.objectid < ino) ||
		    key.type < BTRFS_EXTENT_DATA_KEY) {
			ASSERT(del_nr == 0);
			path->slots[0]++;
			goto next_slot;
		}
		if (key.type > BTRFS_EXTENT_DATA_KEY || key.offset >= end)
			break;

		fi = btrfs_item_ptr(leaf, path->slots[0],
				    struct btrfs_file_extent_item);
		extent_type = btrfs_file_extent_type(leaf, fi);

		if (extent_type == BTRFS_FILE_EXTENT_REG ||
		    extent_type == BTRFS_FILE_EXTENT_PREALLOC) {
			disk_bytenr = btrfs_file_extent_disk_bytenr(leaf, fi);
			num_bytes = btrfs_file_extent_disk_num_bytes(leaf, fi);
			extent_offset = btrfs_file_extent_offset(leaf, fi);
			extent_end = key.offset +
				btrfs_file_extent_num_bytes(leaf, fi);
		} else if (extent_type == BTRFS_FILE_EXTENT_INLINE) {
			extent_end = key.offset +
				btrfs_file_extent_inline_len(leaf,
						     path->slots[0], fi);
		} else {
			/* can't happen */
			BUG();
		}

		/*
		 * Don't skip extent items representing 0 byte lengths. They
		 * used to be created (bug) if while punching holes we hit
		 * -ENOSPC condition. So if we find one here, just ensure we
		 * delete it, otherwise we would insert a new file extent item
		 * with the same key (offset) as that 0 bytes length file
		 * extent item in the call to setup_items_for_insert() later
		 * in this function.
		 */
		if (extent_end == key.offset && extent_end >= search_start) {
			last_end = extent_end;
			goto delete_extent_item;
		}

		if (extent_end <= search_start) {
			path->slots[0]++;
			goto next_slot;
		}

		found = 1;
		search_start = max(key.offset, start);
		if (recow || !modify_tree) {
			modify_tree = -1;
			btrfs_release_path(path);
			continue;
		}

		/*
		 *     | - range to drop - |
		 *  | -------- extent -------- |
		 */
		if (start > key.offset && end < extent_end) {
			BUG_ON(del_nr > 0);
			if (extent_type == BTRFS_FILE_EXTENT_INLINE) {
				ret = -EOPNOTSUPP;
				break;
			}

			memcpy(&new_key, &key, sizeof(new_key));
			new_key.offset = start;
			ret = btrfs_duplicate_item(trans, root, path,
						   &new_key);
			if (ret == -EAGAIN) {
				btrfs_release_path(path);
				continue;
			}
			if (ret < 0)
				break;

			leaf = path->nodes[0];
			fi = btrfs_item_ptr(leaf, path->slots[0] - 1,
					    struct btrfs_file_extent_item);
			btrfs_set_file_extent_num_bytes(leaf, fi,
							start - key.offset);

			fi = btrfs_item_ptr(leaf, path->slots[0],
					    struct btrfs_file_extent_item);

			extent_offset += start - key.offset;
			btrfs_set_file_extent_offset(leaf, fi, extent_offset);
			btrfs_set_file_extent_num_bytes(leaf, fi,
							extent_end - start);
			btrfs_mark_buffer_dirty(leaf);

			if (update_refs && disk_bytenr > 0) {
				ret = btrfs_inc_extent_ref(trans, fs_info,
						disk_bytenr, num_bytes, 0,
						root->root_key.objectid,
						new_key.objectid,
						start - extent_offset);
				BUG_ON(ret); /* -ENOMEM */
			}
			key.offset = start;
		}
		/*
		 * From here on out we will have actually dropped something, so
		 * last_end can be updated.
		 */
		last_end = extent_end;

		/*
		 *  | ---- range to drop ----- |
		 *      | -------- extent -------- |
		 */
		if (start <= key.offset && end < extent_end) {
			if (extent_type == BTRFS_FILE_EXTENT_INLINE) {
				ret = -EOPNOTSUPP;
				break;
			}

			memcpy(&new_key, &key, sizeof(new_key));
			new_key.offset = end;
			btrfs_set_item_key_safe(fs_info, path, &new_key);

			extent_offset += end - key.offset;
			btrfs_set_file_extent_offset(leaf, fi, extent_offset);
			btrfs_set_file_extent_num_bytes(leaf, fi,
							extent_end - end);
			btrfs_mark_buffer_dirty(leaf);
			if (update_refs && disk_bytenr > 0)
				inode_sub_bytes(inode, end - key.offset);
			break;
		}

		search_start = extent_end;
		/*
		 *       | ---- range to drop ----- |
		 *  | -------- extent -------- |
		 */
		if (start > key.offset && end >= extent_end) {
			BUG_ON(del_nr > 0);
			if (extent_type == BTRFS_FILE_EXTENT_INLINE) {
				ret = -EOPNOTSUPP;
				break;
			}

			btrfs_set_file_extent_num_bytes(leaf, fi,
							start - key.offset);
			btrfs_mark_buffer_dirty(leaf);
			if (update_refs && disk_bytenr > 0)
				inode_sub_bytes(inode, extent_end - start);
			if (end == extent_end)
				break;

			path->slots[0]++;
			goto next_slot;
		}

		/*
		 *  | ---- range to drop ----- |
		 *    | ------ extent ------ |
		 */
		if (start <= key.offset && end >= extent_end) {
delete_extent_item:
			if (del_nr == 0) {
				del_slot = path->slots[0];
				del_nr = 1;
			} else {
				BUG_ON(del_slot + del_nr != path->slots[0]);
				del_nr++;
			}

			if (update_refs &&
			    extent_type == BTRFS_FILE_EXTENT_INLINE) {
				inode_sub_bytes(inode,
						extent_end - key.offset);
				extent_end = ALIGN(extent_end,
						   fs_info->sectorsize);
			} else if (update_refs && disk_bytenr > 0) {
				ret = btrfs_free_extent(trans, fs_info,
						disk_bytenr, num_bytes, 0,
						root->root_key.objectid,
						key.objectid, key.offset -
						extent_offset);
				BUG_ON(ret); /* -ENOMEM */
				inode_sub_bytes(inode,
						extent_end - key.offset);
			}

			if (end == extent_end)
				break;

			if (path->slots[0] + 1 < btrfs_header_nritems(leaf)) {
				path->slots[0]++;
				goto next_slot;
			}

			ret = btrfs_del_items(trans, root, path, del_slot,
					      del_nr);
			if (ret) {
				btrfs_abort_transaction(trans, ret);
				break;
			}

			del_nr = 0;
			del_slot = 0;

			btrfs_release_path(path);
			continue;
		}

		BUG_ON(1);
	}

	if (!ret && del_nr > 0) {
		/*
		 * Set path->slots[0] to first slot, so that after the delete
		 * if items are move off from our leaf to its immediate left or
		 * right neighbor leafs, we end up with a correct and adjusted
		 * path->slots[0] for our insertion (if replace_extent != 0).
		 */
		path->slots[0] = del_slot;
		ret = btrfs_del_items(trans, root, path, del_slot, del_nr);
		if (ret)
			btrfs_abort_transaction(trans, ret);
	}

	leaf = path->nodes[0];
	/*
	 * If btrfs_del_items() was called, it might have deleted a leaf, in
	 * which case it unlocked our path, so check path->locks[0] matches a
	 * write lock.
	 */
	if (!ret && replace_extent && leafs_visited == 1 &&
	    (path->locks[0] == BTRFS_WRITE_LOCK_BLOCKING ||
	     path->locks[0] == BTRFS_WRITE_LOCK) &&
	    btrfs_leaf_free_space(fs_info, leaf) >=
	    sizeof(struct btrfs_item) + extent_item_size) {

		key.objectid = ino;
		key.type = BTRFS_EXTENT_DATA_KEY;
		key.offset = start;
		if (!del_nr && path->slots[0] < btrfs_header_nritems(leaf)) {
			struct btrfs_key slot_key;

			btrfs_item_key_to_cpu(leaf, &slot_key, path->slots[0]);
			if (btrfs_comp_cpu_keys(&key, &slot_key) > 0)
				path->slots[0]++;
		}
		setup_items_for_insert(root, path, &key,
				       &extent_item_size,
				       extent_item_size,
				       sizeof(struct btrfs_item) +
				       extent_item_size, 1);
		*key_inserted = 1;
	}

	if (!replace_extent || !(*key_inserted))
		btrfs_release_path(path);
	if (drop_end)
		*drop_end = found ? min(end, last_end) : end;
	return ret;
}

int btrfs_drop_extents(struct btrfs_trans_handle *trans,
		       struct btrfs_root *root, struct inode *inode, u64 start,
		       u64 end, int drop_cache)
{
	struct btrfs_path *path;
	int ret;

	path = btrfs_alloc_path();
	if (!path)
		return -ENOMEM;
	ret = __btrfs_drop_extents(trans, root, inode, path, start, end, NULL,
				   drop_cache, 0, 0, NULL);
	btrfs_free_path(path);
	return ret;
}

static int extent_mergeable(struct extent_buffer *leaf, int slot,
			    u64 objectid, u64 bytenr, u64 orig_offset,
			    u64 *start, u64 *end)
{
	struct btrfs_file_extent_item *fi;
	struct btrfs_key key;
	u64 extent_end;

	if (slot < 0 || slot >= btrfs_header_nritems(leaf))
		return 0;

	btrfs_item_key_to_cpu(leaf, &key, slot);
	if (key.objectid != objectid || key.type != BTRFS_EXTENT_DATA_KEY)
		return 0;

	fi = btrfs_item_ptr(leaf, slot, struct btrfs_file_extent_item);
	if (btrfs_file_extent_type(leaf, fi) != BTRFS_FILE_EXTENT_REG ||
	    btrfs_file_extent_disk_bytenr(leaf, fi) != bytenr ||
	    btrfs_file_extent_offset(leaf, fi) != key.offset - orig_offset ||
	    btrfs_file_extent_compression(leaf, fi) ||
	    btrfs_file_extent_encryption(leaf, fi) ||
	    btrfs_file_extent_other_encoding(leaf, fi))
		return 0;

	extent_end = key.offset + btrfs_file_extent_num_bytes(leaf, fi);
	if ((*start && *start != key.offset) || (*end && *end != extent_end))
		return 0;

	*start = key.offset;
	*end = extent_end;
	return 1;
}

/*
 * Mark extent in the range start - end as written.
 *
 * This changes extent type from 'pre-allocated' to 'regular'. If only
 * part of extent is marked as written, the extent will be split into
 * two or three.
 */
int btrfs_mark_extent_written(struct btrfs_trans_handle *trans,
			      struct inode *inode, u64 start, u64 end)
{
	struct btrfs_fs_info *fs_info = btrfs_sb(inode->i_sb);
	struct btrfs_root *root = BTRFS_I(inode)->root;
	struct extent_buffer *leaf;
	struct btrfs_path *path;
	struct btrfs_file_extent_item *fi;
	struct btrfs_key key;
	struct btrfs_key new_key;
	u64 bytenr;
	u64 num_bytes;
	u64 extent_end;
	u64 orig_offset;
	u64 other_start;
	u64 other_end;
	u64 split;
	int del_nr = 0;
	int del_slot = 0;
	int recow;
	int ret;
	u64 ino = btrfs_ino(inode);

	path = btrfs_alloc_path();
	if (!path)
		return -ENOMEM;
again:
	recow = 0;
	split = start;
	key.objectid = ino;
	key.type = BTRFS_EXTENT_DATA_KEY;
	key.offset = split;

	ret = btrfs_search_slot(trans, root, &key, path, -1, 1);
	if (ret < 0)
		goto out;
	if (ret > 0 && path->slots[0] > 0)
		path->slots[0]--;

	leaf = path->nodes[0];
	btrfs_item_key_to_cpu(leaf, &key, path->slots[0]);
	if (key.objectid != ino ||
	    key.type != BTRFS_EXTENT_DATA_KEY) {
		ret = -EINVAL;
		btrfs_abort_transaction(trans, ret);
		goto out;
	}
	fi = btrfs_item_ptr(leaf, path->slots[0],
			    struct btrfs_file_extent_item);
	if (btrfs_file_extent_type(leaf, fi) != BTRFS_FILE_EXTENT_PREALLOC) {
		ret = -EINVAL;
		btrfs_abort_transaction(trans, ret);
		goto out;
	}
	extent_end = key.offset + btrfs_file_extent_num_bytes(leaf, fi);
	if (key.offset > start || extent_end < end) {
		ret = -EINVAL;
		btrfs_abort_transaction(trans, ret);
		goto out;
	}

	bytenr = btrfs_file_extent_disk_bytenr(leaf, fi);
	num_bytes = btrfs_file_extent_disk_num_bytes(leaf, fi);
	orig_offset = key.offset - btrfs_file_extent_offset(leaf, fi);
	memcpy(&new_key, &key, sizeof(new_key));

	if (start == key.offset && end < extent_end) {
		other_start = 0;
		other_end = start;
		if (extent_mergeable(leaf, path->slots[0] - 1,
				     ino, bytenr, orig_offset,
				     &other_start, &other_end)) {
			new_key.offset = end;
			btrfs_set_item_key_safe(fs_info, path, &new_key);
			fi = btrfs_item_ptr(leaf, path->slots[0],
					    struct btrfs_file_extent_item);
			btrfs_set_file_extent_generation(leaf, fi,
							 trans->transid);
			btrfs_set_file_extent_num_bytes(leaf, fi,
							extent_end - end);
			btrfs_set_file_extent_offset(leaf, fi,
						     end - orig_offset);
			fi = btrfs_item_ptr(leaf, path->slots[0] - 1,
					    struct btrfs_file_extent_item);
			btrfs_set_file_extent_generation(leaf, fi,
							 trans->transid);
			btrfs_set_file_extent_num_bytes(leaf, fi,
							end - other_start);
			btrfs_mark_buffer_dirty(leaf);
			goto out;
		}
	}

	if (start > key.offset && end == extent_end) {
		other_start = end;
		other_end = 0;
		if (extent_mergeable(leaf, path->slots[0] + 1,
				     ino, bytenr, orig_offset,
				     &other_start, &other_end)) {
			fi = btrfs_item_ptr(leaf, path->slots[0],
					    struct btrfs_file_extent_item);
			btrfs_set_file_extent_num_bytes(leaf, fi,
							start - key.offset);
			btrfs_set_file_extent_generation(leaf, fi,
							 trans->transid);
			path->slots[0]++;
			new_key.offset = start;
			btrfs_set_item_key_safe(fs_info, path, &new_key);

			fi = btrfs_item_ptr(leaf, path->slots[0],
					    struct btrfs_file_extent_item);
			btrfs_set_file_extent_generation(leaf, fi,
							 trans->transid);
			btrfs_set_file_extent_num_bytes(leaf, fi,
							other_end - start);
			btrfs_set_file_extent_offset(leaf, fi,
						     start - orig_offset);
			btrfs_mark_buffer_dirty(leaf);
			goto out;
		}
	}

	while (start > key.offset || end < extent_end) {
		if (key.offset == start)
			split = end;

		new_key.offset = split;
		ret = btrfs_duplicate_item(trans, root, path, &new_key);
		if (ret == -EAGAIN) {
			btrfs_release_path(path);
			goto again;
		}
		if (ret < 0) {
			btrfs_abort_transaction(trans, ret);
			goto out;
		}

		leaf = path->nodes[0];
		fi = btrfs_item_ptr(leaf, path->slots[0] - 1,
				    struct btrfs_file_extent_item);
		btrfs_set_file_extent_generation(leaf, fi, trans->transid);
		btrfs_set_file_extent_num_bytes(leaf, fi,
						split - key.offset);

		fi = btrfs_item_ptr(leaf, path->slots[0],
				    struct btrfs_file_extent_item);

		btrfs_set_file_extent_generation(leaf, fi, trans->transid);
		btrfs_set_file_extent_offset(leaf, fi, split - orig_offset);
		btrfs_set_file_extent_num_bytes(leaf, fi,
						extent_end - split);
		btrfs_mark_buffer_dirty(leaf);

		ret = btrfs_inc_extent_ref(trans, fs_info, bytenr, num_bytes,
					   0, root->root_key.objectid,
					   ino, orig_offset);
		if (ret) {
			btrfs_abort_transaction(trans, ret);
			goto out;
		}

		if (split == start) {
			key.offset = start;
		} else {
			if (start != key.offset) {
				ret = -EINVAL;
				btrfs_abort_transaction(trans, ret);
				goto out;
			}
			path->slots[0]--;
			extent_end = end;
		}
		recow = 1;
	}

	other_start = end;
	other_end = 0;
	if (extent_mergeable(leaf, path->slots[0] + 1,
			     ino, bytenr, orig_offset,
			     &other_start, &other_end)) {
		if (recow) {
			btrfs_release_path(path);
			goto again;
		}
		extent_end = other_end;
		del_slot = path->slots[0] + 1;
		del_nr++;
		ret = btrfs_free_extent(trans, fs_info, bytenr, num_bytes,
					0, root->root_key.objectid,
					ino, orig_offset);
		if (ret) {
			btrfs_abort_transaction(trans, ret);
			goto out;
		}
	}
	other_start = 0;
	other_end = start;
	if (extent_mergeable(leaf, path->slots[0] - 1,
			     ino, bytenr, orig_offset,
			     &other_start, &other_end)) {
		if (recow) {
			btrfs_release_path(path);
			goto again;
		}
		key.offset = other_start;
		del_slot = path->slots[0];
		del_nr++;
		ret = btrfs_free_extent(trans, fs_info, bytenr, num_bytes,
					0, root->root_key.objectid,
					ino, orig_offset);
		if (ret) {
			btrfs_abort_transaction(trans, ret);
			goto out;
		}
	}
	if (del_nr == 0) {
		fi = btrfs_item_ptr(leaf, path->slots[0],
			   struct btrfs_file_extent_item);
		btrfs_set_file_extent_type(leaf, fi,
					   BTRFS_FILE_EXTENT_REG);
		btrfs_set_file_extent_generation(leaf, fi, trans->transid);
		btrfs_mark_buffer_dirty(leaf);
	} else {
		fi = btrfs_item_ptr(leaf, del_slot - 1,
			   struct btrfs_file_extent_item);
		btrfs_set_file_extent_type(leaf, fi,
					   BTRFS_FILE_EXTENT_REG);
		btrfs_set_file_extent_generation(leaf, fi, trans->transid);
		btrfs_set_file_extent_num_bytes(leaf, fi,
						extent_end - key.offset);
		btrfs_mark_buffer_dirty(leaf);

		ret = btrfs_del_items(trans, root, path, del_slot, del_nr);
		if (ret < 0) {
			btrfs_abort_transaction(trans, ret);
			goto out;
		}
	}
out:
	btrfs_free_path(path);
	return 0;
}

/*
 * on error we return an unlocked page and the error value
 * on success we return a locked page and 0
 */
static int prepare_uptodate_page(struct inode *inode,
				 struct page *page, u64 pos,
				 bool force_uptodate)
{
	int ret = 0;

	if (((pos & (PAGE_SIZE - 1)) || force_uptodate) &&
	    !PageUptodate(page)) {
		ret = btrfs_readpage(NULL, page);
		if (ret)
			return ret;
		lock_page(page);
		if (!PageUptodate(page)) {
			unlock_page(page);
			return -EIO;
		}
		if (page->mapping != inode->i_mapping) {
			unlock_page(page);
			return -EAGAIN;
		}
	}
	return 0;
}

/*
 * this just gets pages into the page cache and locks them down.
 */
static noinline int prepare_pages(struct inode *inode, struct page **pages,
				  size_t num_pages, loff_t pos,
				  size_t write_bytes, bool force_uptodate)
{
	int i;
	unsigned long index = pos >> PAGE_SHIFT;
	gfp_t mask = btrfs_alloc_write_mask(inode->i_mapping);
	int err = 0;
	int faili;

	for (i = 0; i < num_pages; i++) {
again:
		pages[i] = find_or_create_page(inode->i_mapping, index + i,
					       mask | __GFP_WRITE);
		if (!pages[i]) {
			faili = i - 1;
			err = -ENOMEM;
			goto fail;
		}

		if (i == 0)
			err = prepare_uptodate_page(inode, pages[i], pos,
						    force_uptodate);
		if (!err && i == num_pages - 1)
			err = prepare_uptodate_page(inode, pages[i],
						    pos + write_bytes, false);
		if (err) {
			put_page(pages[i]);
			if (err == -EAGAIN) {
				err = 0;
				goto again;
			}
			faili = i - 1;
			goto fail;
		}
		wait_on_page_writeback(pages[i]);
	}

	return 0;
fail:
	while (faili >= 0) {
		unlock_page(pages[faili]);
		put_page(pages[faili]);
		faili--;
	}
	return err;

}

/*
 * This function locks the extent and properly waits for data=ordered extents
 * to finish before allowing the pages to be modified if need.
 *
 * The return value:
 * 1 - the extent is locked
 * 0 - the extent is not locked, and everything is OK
 * -EAGAIN - need re-prepare the pages
 * the other < 0 number - Something wrong happens
 */
static noinline int
lock_and_cleanup_extent_if_need(struct inode *inode, struct page **pages,
				size_t num_pages, loff_t pos,
				size_t write_bytes,
				u64 *lockstart, u64 *lockend,
				struct extent_state **cached_state)
{
	struct btrfs_fs_info *fs_info = btrfs_sb(inode->i_sb);
	u64 start_pos;
	u64 last_pos;
	int i;
	int ret = 0;

	start_pos = round_down(pos, fs_info->sectorsize);
	last_pos = start_pos
		+ round_up(pos + write_bytes - start_pos,
			   fs_info->sectorsize) - 1;

	if (start_pos < inode->i_size) {
		struct btrfs_ordered_extent *ordered;
		lock_extent_bits(&BTRFS_I(inode)->io_tree,
				 start_pos, last_pos, cached_state);
		ordered = btrfs_lookup_ordered_range(inode, start_pos,
						     last_pos - start_pos + 1);
		if (ordered &&
		    ordered->file_offset + ordered->len > start_pos &&
		    ordered->file_offset <= last_pos) {
			unlock_extent_cached(&BTRFS_I(inode)->io_tree,
					     start_pos, last_pos,
					     cached_state, GFP_NOFS);
			for (i = 0; i < num_pages; i++) {
				unlock_page(pages[i]);
				put_page(pages[i]);
			}
			btrfs_start_ordered_extent(inode, ordered, 1);
			btrfs_put_ordered_extent(ordered);
			return -EAGAIN;
		}
		if (ordered)
			btrfs_put_ordered_extent(ordered);

		clear_extent_bit(&BTRFS_I(inode)->io_tree, start_pos,
				  last_pos, EXTENT_DIRTY | EXTENT_DELALLOC |
				  EXTENT_DO_ACCOUNTING | EXTENT_DEFRAG,
				  0, 0, cached_state, GFP_NOFS);
		*lockstart = start_pos;
		*lockend = last_pos;
		ret = 1;
	}

	for (i = 0; i < num_pages; i++) {
		if (clear_page_dirty_for_io(pages[i]))
			account_page_redirty(pages[i]);
		set_page_extent_mapped(pages[i]);
		WARN_ON(!PageLocked(pages[i]));
	}

	return ret;
}

static noinline int check_can_nocow(struct inode *inode, loff_t pos,
				    size_t *write_bytes)
{
	struct btrfs_fs_info *fs_info = btrfs_sb(inode->i_sb);
	struct btrfs_root *root = BTRFS_I(inode)->root;
	struct btrfs_ordered_extent *ordered;
	u64 lockstart, lockend;
	u64 num_bytes;
	int ret;

	ret = btrfs_start_write_no_snapshoting(root);
	if (!ret)
		return -ENOSPC;

	lockstart = round_down(pos, fs_info->sectorsize);
	lockend = round_up(pos + *write_bytes,
			   fs_info->sectorsize) - 1;

	while (1) {
		lock_extent(&BTRFS_I(inode)->io_tree, lockstart, lockend);
		ordered = btrfs_lookup_ordered_range(inode, lockstart,
						     lockend - lockstart + 1);
		if (!ordered) {
			break;
		}
		unlock_extent(&BTRFS_I(inode)->io_tree, lockstart, lockend);
		btrfs_start_ordered_extent(inode, ordered, 1);
		btrfs_put_ordered_extent(ordered);
	}

	num_bytes = lockend - lockstart + 1;
	ret = can_nocow_extent(inode, lockstart, &num_bytes, NULL, NULL, NULL);
	if (ret <= 0) {
		ret = 0;
		btrfs_end_write_no_snapshoting(root);
	} else {
		*write_bytes = min_t(size_t, *write_bytes ,
				     num_bytes - pos + lockstart);
	}

	unlock_extent(&BTRFS_I(inode)->io_tree, lockstart, lockend);

	return ret;
}

static noinline ssize_t __btrfs_buffered_write(struct file *file,
					       struct iov_iter *i,
					       loff_t pos)
{
	struct inode *inode = file_inode(file);
	struct btrfs_fs_info *fs_info = btrfs_sb(inode->i_sb);
	struct btrfs_root *root = BTRFS_I(inode)->root;
	struct page **pages = NULL;
	struct extent_state *cached_state = NULL;
	u64 release_bytes = 0;
	u64 lockstart;
	u64 lockend;
	size_t num_written = 0;
	int nrptrs;
	int ret = 0;
	bool only_release_metadata = false;
	bool force_page_uptodate = false;
	bool need_unlock;

	nrptrs = min(DIV_ROUND_UP(iov_iter_count(i), PAGE_SIZE),
			PAGE_SIZE / (sizeof(struct page *)));
	nrptrs = min(nrptrs, current->nr_dirtied_pause - current->nr_dirtied);
	nrptrs = max(nrptrs, 8);
	pages = kmalloc_array(nrptrs, sizeof(struct page *), GFP_KERNEL);
	if (!pages)
		return -ENOMEM;

	while (iov_iter_count(i) > 0) {
		size_t offset = pos & (PAGE_SIZE - 1);
		size_t sector_offset;
		size_t write_bytes = min(iov_iter_count(i),
					 nrptrs * (size_t)PAGE_SIZE -
					 offset);
		size_t num_pages = DIV_ROUND_UP(write_bytes + offset,
						PAGE_SIZE);
		size_t reserve_bytes;
		size_t dirty_pages;
		size_t copied;
		size_t dirty_sectors;
		size_t num_sectors;

		WARN_ON(num_pages > nrptrs);

		/*
		 * Fault pages before locking them in prepare_pages
		 * to avoid recursive lock
		 */
		if (unlikely(iov_iter_fault_in_readable(i, write_bytes))) {
			ret = -EFAULT;
			break;
		}

		sector_offset = pos & (fs_info->sectorsize - 1);
		reserve_bytes = round_up(write_bytes + sector_offset,
				fs_info->sectorsize);

		ret = btrfs_check_data_free_space(inode, pos, write_bytes);
		if (ret < 0) {
			if ((BTRFS_I(inode)->flags & (BTRFS_INODE_NODATACOW |
						      BTRFS_INODE_PREALLOC)) &&
			    check_can_nocow(inode, pos, &write_bytes) > 0) {
				/*
				 * For nodata cow case, no need to reserve
				 * data space.
				 */
				only_release_metadata = true;
				/*
				 * our prealloc extent may be smaller than
				 * write_bytes, so scale down.
				 */
				num_pages = DIV_ROUND_UP(write_bytes + offset,
							 PAGE_SIZE);
				reserve_bytes = round_up(write_bytes +
							 sector_offset,
							 fs_info->sectorsize);
			} else {
				break;
			}
		}

		ret = btrfs_delalloc_reserve_metadata(inode, reserve_bytes);
		if (ret) {
			if (!only_release_metadata)
				btrfs_free_reserved_data_space(inode, pos,
							       write_bytes);
			else
				btrfs_end_write_no_snapshoting(root);
			break;
		}

		release_bytes = reserve_bytes;
		need_unlock = false;
again:
		/*
		 * This is going to setup the pages array with the number of
		 * pages we want, so we don't really need to worry about the
		 * contents of pages from loop to loop
		 */
		ret = prepare_pages(inode, pages, num_pages,
				    pos, write_bytes,
				    force_page_uptodate);
		if (ret)
			break;

		ret = lock_and_cleanup_extent_if_need(inode, pages, num_pages,
						pos, write_bytes, &lockstart,
						&lockend, &cached_state);
		if (ret < 0) {
			if (ret == -EAGAIN)
				goto again;
			break;
		} else if (ret > 0) {
			need_unlock = true;
			ret = 0;
		}

		copied = btrfs_copy_from_user(pos, write_bytes, pages, i);

		num_sectors = BTRFS_BYTES_TO_BLKS(fs_info, reserve_bytes);
		dirty_sectors = round_up(copied + sector_offset,
					fs_info->sectorsize);
		dirty_sectors = BTRFS_BYTES_TO_BLKS(fs_info, dirty_sectors);

		/*
		 * if we have trouble faulting in the pages, fall
		 * back to one page at a time
		 */
		if (copied < write_bytes)
			nrptrs = 1;

		if (copied == 0) {
			force_page_uptodate = true;
			dirty_sectors = 0;
			dirty_pages = 0;
		} else {
			force_page_uptodate = false;
			dirty_pages = DIV_ROUND_UP(copied + offset,
						   PAGE_SIZE);
		}

		/*
		 * If we had a short copy we need to release the excess delaloc
		 * bytes we reserved.  We need to increment outstanding_extents
		 * because btrfs_delalloc_release_space and
		 * btrfs_delalloc_release_metadata will decrement it, but
		 * we still have an outstanding extent for the chunk we actually
		 * managed to copy.
		 */
		if (num_sectors > dirty_sectors) {
			/* release everything except the sectors we dirtied */
			release_bytes -= dirty_sectors <<
						fs_info->sb->s_blocksize_bits;
			if (copied > 0) {
				spin_lock(&BTRFS_I(inode)->lock);
				BTRFS_I(inode)->outstanding_extents++;
				spin_unlock(&BTRFS_I(inode)->lock);
			}
			if (only_release_metadata) {
				btrfs_delalloc_release_metadata(inode,
								release_bytes);
			} else {
				u64 __pos;

				__pos = round_down(pos,
						   fs_info->sectorsize) +
					(dirty_pages << PAGE_SHIFT);
				btrfs_delalloc_release_space(inode, __pos,
							     release_bytes);
			}
		}

		release_bytes = round_up(copied + sector_offset,
					fs_info->sectorsize);

		if (copied > 0)
			ret = btrfs_dirty_pages(inode, pages, dirty_pages,
						pos, copied, NULL);
		if (need_unlock)
			unlock_extent_cached(&BTRFS_I(inode)->io_tree,
					     lockstart, lockend, &cached_state,
					     GFP_NOFS);
		if (ret) {
			btrfs_drop_pages(pages, num_pages);
			break;
		}

		release_bytes = 0;
		if (only_release_metadata)
			btrfs_end_write_no_snapshoting(root);

		if (only_release_metadata && copied > 0) {
			lockstart = round_down(pos,
					       fs_info->sectorsize);
			lockend = round_up(pos + copied,
					   fs_info->sectorsize) - 1;

			set_extent_bit(&BTRFS_I(inode)->io_tree, lockstart,
				       lockend, EXTENT_NORESERVE, NULL,
				       NULL, GFP_NOFS);
			only_release_metadata = false;
		}

		btrfs_drop_pages(pages, num_pages);

		cond_resched();

		balance_dirty_pages_ratelimited(inode->i_mapping);
		if (dirty_pages < (fs_info->nodesize >> PAGE_SHIFT) + 1)
			btrfs_btree_balance_dirty(fs_info);

		pos += copied;
		num_written += copied;
	}

	kfree(pages);

	if (release_bytes) {
		if (only_release_metadata) {
			btrfs_end_write_no_snapshoting(root);
			btrfs_delalloc_release_metadata(inode, release_bytes);
		} else {
			btrfs_delalloc_release_space(inode,
						round_down(pos, fs_info->sectorsize),
						release_bytes);
		}
	}

	return num_written ? num_written : ret;
}

static ssize_t __btrfs_direct_write(struct kiocb *iocb, struct iov_iter *from)
{
	struct file *file = iocb->ki_filp;
	struct inode *inode = file_inode(file);
	loff_t pos = iocb->ki_pos;
	ssize_t written;
	ssize_t written_buffered;
	loff_t endbyte;
	int err;

	written = generic_file_direct_write(iocb, from);

	if (written < 0 || !iov_iter_count(from))
		return written;

	pos += written;
	written_buffered = __btrfs_buffered_write(file, from, pos);
	if (written_buffered < 0) {
		err = written_buffered;
		goto out;
	}
	/*
	 * Ensure all data is persisted. We want the next direct IO read to be
	 * able to read what was just written.
	 */
	endbyte = pos + written_buffered - 1;
	err = btrfs_fdatawrite_range(inode, pos, endbyte);
	if (err)
		goto out;
	err = filemap_fdatawait_range(inode->i_mapping, pos, endbyte);
	if (err)
		goto out;
	written += written_buffered;
	iocb->ki_pos = pos + written_buffered;
	invalidate_mapping_pages(file->f_mapping, pos >> PAGE_SHIFT,
				 endbyte >> PAGE_SHIFT);
out:
	return written ? written : err;
}

static void update_time_for_write(struct inode *inode)
{
	struct timespec now;

	if (IS_NOCMTIME(inode))
		return;

	now = current_time(inode);
	if (!timespec_equal(&inode->i_mtime, &now))
		inode->i_mtime = now;

	if (!timespec_equal(&inode->i_ctime, &now))
		inode->i_ctime = now;

	if (IS_I_VERSION(inode))
		inode_inc_iversion(inode);
}

static ssize_t btrfs_file_write_iter(struct kiocb *iocb,
				    struct iov_iter *from)
{
	struct file *file = iocb->ki_filp;
	struct inode *inode = file_inode(file);
	struct btrfs_fs_info *fs_info = btrfs_sb(inode->i_sb);
	struct btrfs_root *root = BTRFS_I(inode)->root;
	u64 start_pos;
	u64 end_pos;
	ssize_t num_written = 0;
	bool sync = (file->f_flags & O_DSYNC) || IS_SYNC(file->f_mapping->host);
	ssize_t err;
	loff_t pos;
	size_t count;
	loff_t oldsize;
	int clean_page = 0;

	inode_lock(inode);
	err = generic_write_checks(iocb, from);
	if (err <= 0) {
		inode_unlock(inode);
		return err;
	}

	current->backing_dev_info = inode_to_bdi(inode);
	err = file_remove_privs(file);
	if (err) {
		inode_unlock(inode);
		goto out;
	}

	/*
	 * If BTRFS flips readonly due to some impossible error
	 * (fs_info->fs_state now has BTRFS_SUPER_FLAG_ERROR),
	 * although we have opened a file as writable, we have
	 * to stop this write operation to ensure FS consistency.
	 */
	if (test_bit(BTRFS_FS_STATE_ERROR, &fs_info->fs_state)) {
		inode_unlock(inode);
		err = -EROFS;
		goto out;
	}

	/*
	 * We reserve space for updating the inode when we reserve space for the
	 * extent we are going to write, so we will enospc out there.  We don't
	 * need to start yet another transaction to update the inode as we will
	 * update the inode when we finish writing whatever data we write.
	 */
	update_time_for_write(inode);

	pos = iocb->ki_pos;
	count = iov_iter_count(from);
	start_pos = round_down(pos, fs_info->sectorsize);
	oldsize = i_size_read(inode);
	if (start_pos > oldsize) {
		/* Expand hole size to cover write data, preventing empty gap */
		end_pos = round_up(pos + count,
				   fs_info->sectorsize);
		err = btrfs_cont_expand(inode, oldsize, end_pos);
		if (err) {
			inode_unlock(inode);
			goto out;
		}
		if (start_pos > round_up(oldsize, fs_info->sectorsize))
			clean_page = 1;
	}

	if (sync)
		atomic_inc(&BTRFS_I(inode)->sync_writers);

	if (iocb->ki_flags & IOCB_DIRECT) {
		num_written = __btrfs_direct_write(iocb, from);
	} else {
		num_written = __btrfs_buffered_write(file, from, pos);
		if (num_written > 0)
			iocb->ki_pos = pos + num_written;
		if (clean_page)
			pagecache_isize_extended(inode, oldsize,
						i_size_read(inode));
	}

	inode_unlock(inode);

	/*
	 * We also have to set last_sub_trans to the current log transid,
	 * otherwise subsequent syncs to a file that's been synced in this
	 * transaction will appear to have already occurred.
	 */
	spin_lock(&BTRFS_I(inode)->lock);
	BTRFS_I(inode)->last_sub_trans = root->log_transid;
	spin_unlock(&BTRFS_I(inode)->lock);
	if (num_written > 0)
		num_written = generic_write_sync(iocb, num_written);

	if (sync)
		atomic_dec(&BTRFS_I(inode)->sync_writers);
out:
	current->backing_dev_info = NULL;
	return num_written ? num_written : err;
}

int btrfs_release_file(struct inode *inode, struct file *filp)
{
	if (filp->private_data)
		btrfs_ioctl_trans_end(filp);
	/*
	 * ordered_data_close is set by settattr when we are about to truncate
	 * a file from a non-zero size to a zero size.  This tries to
	 * flush down new bytes that may have been written if the
	 * application were using truncate to replace a file in place.
	 */
	if (test_and_clear_bit(BTRFS_INODE_ORDERED_DATA_CLOSE,
			       &BTRFS_I(inode)->runtime_flags))
			filemap_flush(inode->i_mapping);
	return 0;
}

static int start_ordered_ops(struct inode *inode, loff_t start, loff_t end)
{
	int ret;

	atomic_inc(&BTRFS_I(inode)->sync_writers);
	ret = btrfs_fdatawrite_range(inode, start, end);
	atomic_dec(&BTRFS_I(inode)->sync_writers);

	return ret;
}

/*
 * fsync call for both files and directories.  This logs the inode into
 * the tree log instead of forcing full commits whenever possible.
 *
 * It needs to call filemap_fdatawait so that all ordered extent updates are
 * in the metadata btree are up to date for copying to the log.
 *
 * It drops the inode mutex before doing the tree log commit.  This is an
 * important optimization for directories because holding the mutex prevents
 * new operations on the dir while we write to disk.
 */
int btrfs_sync_file(struct file *file, loff_t start, loff_t end, int datasync)
{
	struct dentry *dentry = file_dentry(file);
	struct inode *inode = d_inode(dentry);
	struct btrfs_fs_info *fs_info = btrfs_sb(inode->i_sb);
	struct btrfs_root *root = BTRFS_I(inode)->root;
	struct btrfs_trans_handle *trans;
	struct btrfs_log_ctx ctx;
	int ret = 0;
	bool full_sync = 0;
	u64 len;

	/*
	 * The range length can be represented by u64, we have to do the typecasts
	 * to avoid signed overflow if it's [0, LLONG_MAX] eg. from fsync()
	 */
	len = (u64)end - (u64)start + 1;
	trace_btrfs_sync_file(file, datasync);

	/*
	 * We write the dirty pages in the range and wait until they complete
	 * out of the ->i_mutex. If so, we can flush the dirty pages by
	 * multi-task, and make the performance up.  See
	 * btrfs_wait_ordered_range for an explanation of the ASYNC check.
	 */
	ret = start_ordered_ops(inode, start, end);
	if (ret)
		return ret;

	inode_lock(inode);
	atomic_inc(&root->log_batch);
	full_sync = test_bit(BTRFS_INODE_NEEDS_FULL_SYNC,
			     &BTRFS_I(inode)->runtime_flags);
	/*
	 * We might have have had more pages made dirty after calling
	 * start_ordered_ops and before acquiring the inode's i_mutex.
	 */
	if (full_sync) {
		/*
		 * For a full sync, we need to make sure any ordered operations
		 * start and finish before we start logging the inode, so that
		 * all extents are persisted and the respective file extent
		 * items are in the fs/subvol btree.
		 */
		ret = btrfs_wait_ordered_range(inode, start, len);
	} else {
		/*
		 * Start any new ordered operations before starting to log the
		 * inode. We will wait for them to finish in btrfs_sync_log().
		 *
		 * Right before acquiring the inode's mutex, we might have new
		 * writes dirtying pages, which won't immediately start the
		 * respective ordered operations - that is done through the
		 * fill_delalloc callbacks invoked from the writepage and
		 * writepages address space operations. So make sure we start
		 * all ordered operations before starting to log our inode. Not
		 * doing this means that while logging the inode, writeback
		 * could start and invoke writepage/writepages, which would call
		 * the fill_delalloc callbacks (cow_file_range,
		 * submit_compressed_extents). These callbacks add first an
		 * extent map to the modified list of extents and then create
		 * the respective ordered operation, which means in
		 * tree-log.c:btrfs_log_inode() we might capture all existing
		 * ordered operations (with btrfs_get_logged_extents()) before
		 * the fill_delalloc callback adds its ordered operation, and by
		 * the time we visit the modified list of extent maps (with
		 * btrfs_log_changed_extents()), we see and process the extent
		 * map they created. We then use the extent map to construct a
		 * file extent item for logging without waiting for the
		 * respective ordered operation to finish - this file extent
		 * item points to a disk location that might not have yet been
		 * written to, containing random data - so after a crash a log
		 * replay will make our inode have file extent items that point
		 * to disk locations containing invalid data, as we returned
		 * success to userspace without waiting for the respective
		 * ordered operation to finish, because it wasn't captured by
		 * btrfs_get_logged_extents().
		 */
		ret = start_ordered_ops(inode, start, end);
	}
	if (ret) {
		inode_unlock(inode);
		goto out;
	}
	atomic_inc(&root->log_batch);

	/*
	 * If the last transaction that changed this file was before the current
	 * transaction and we have the full sync flag set in our inode, we can
	 * bail out now without any syncing.
	 *
	 * Note that we can't bail out if the full sync flag isn't set. This is
	 * because when the full sync flag is set we start all ordered extents
	 * and wait for them to fully complete - when they complete they update
	 * the inode's last_trans field through:
	 *
	 *     btrfs_finish_ordered_io() ->
	 *         btrfs_update_inode_fallback() ->
	 *             btrfs_update_inode() ->
	 *                 btrfs_set_inode_last_trans()
	 *
	 * So we are sure that last_trans is up to date and can do this check to
	 * bail out safely. For the fast path, when the full sync flag is not
	 * set in our inode, we can not do it because we start only our ordered
	 * extents and don't wait for them to complete (that is when
	 * btrfs_finish_ordered_io runs), so here at this point their last_trans
	 * value might be less than or equals to fs_info->last_trans_committed,
	 * and setting a speculative last_trans for an inode when a buffered
	 * write is made (such as fs_info->generation + 1 for example) would not
	 * be reliable since after setting the value and before fsync is called
	 * any number of transactions can start and commit (transaction kthread
	 * commits the current transaction periodically), and a transaction
	 * commit does not start nor waits for ordered extents to complete.
	 */
	smp_mb();
	if (btrfs_inode_in_log(inode, fs_info->generation) ||
	    (full_sync && BTRFS_I(inode)->last_trans <=
	     fs_info->last_trans_committed) ||
	    (!btrfs_have_ordered_extents_in_range(inode, start, len) &&
	     BTRFS_I(inode)->last_trans
	     <= fs_info->last_trans_committed)) {
		/*
		 * We've had everything committed since the last time we were
		 * modified so clear this flag in case it was set for whatever
		 * reason, it's no longer relevant.
		 */
		clear_bit(BTRFS_INODE_NEEDS_FULL_SYNC,
			  &BTRFS_I(inode)->runtime_flags);
		/*
		 * An ordered extent might have started before and completed
		 * already with io errors, in which case the inode was not
		 * updated and we end up here. So check the inode's mapping
		 * flags for any errors that might have happened while doing
		 * writeback of file data.
		 */
		ret = filemap_check_errors(inode->i_mapping);
		inode_unlock(inode);
		goto out;
	}

	/*
	 * ok we haven't committed the transaction yet, lets do a commit
	 */
	if (file->private_data)
		btrfs_ioctl_trans_end(file);

	/*
	 * We use start here because we will need to wait on the IO to complete
	 * in btrfs_sync_log, which could require joining a transaction (for
	 * example checking cross references in the nocow path).  If we use join
	 * here we could get into a situation where we're waiting on IO to
	 * happen that is blocked on a transaction trying to commit.  With start
	 * we inc the extwriter counter, so we wait for all extwriters to exit
	 * before we start blocking join'ers.  This comment is to keep somebody
	 * from thinking they are super smart and changing this to
	 * btrfs_join_transaction *cough*Josef*cough*.
	 */
	trans = btrfs_start_transaction(root, 0);
	if (IS_ERR(trans)) {
		ret = PTR_ERR(trans);
		inode_unlock(inode);
		goto out;
	}
	trans->sync = true;

	btrfs_init_log_ctx(&ctx, inode);

	ret = btrfs_log_dentry_safe(trans, root, dentry, start, end, &ctx);
	if (ret < 0) {
		/* Fallthrough and commit/free transaction. */
		ret = 1;
	}

	/* we've logged all the items and now have a consistent
	 * version of the file in the log.  It is possible that
	 * someone will come in and modify the file, but that's
	 * fine because the log is consistent on disk, and we
	 * have references to all of the file's extents
	 *
	 * It is possible that someone will come in and log the
	 * file again, but that will end up using the synchronization
	 * inside btrfs_sync_log to keep things safe.
	 */
	inode_unlock(inode);

	/*
	 * If any of the ordered extents had an error, just return it to user
	 * space, so that the application knows some writes didn't succeed and
	 * can take proper action (retry for e.g.). Blindly committing the
	 * transaction in this case, would fool userspace that everything was
	 * successful. And we also want to make sure our log doesn't contain
	 * file extent items pointing to extents that weren't fully written to -
	 * just like in the non fast fsync path, where we check for the ordered
	 * operation's error flag before writing to the log tree and return -EIO
	 * if any of them had this flag set (btrfs_wait_ordered_range) -
	 * therefore we need to check for errors in the ordered operations,
	 * which are indicated by ctx.io_err.
	 */
	if (ctx.io_err) {
		btrfs_end_transaction(trans);
		ret = ctx.io_err;
		goto out;
	}

	if (ret != BTRFS_NO_LOG_SYNC) {
		if (!ret) {
			ret = btrfs_sync_log(trans, root, &ctx);
			if (!ret) {
				ret = btrfs_end_transaction(trans);
				goto out;
			}
		}
		if (!full_sync) {
			ret = btrfs_wait_ordered_range(inode, start, len);
			if (ret) {
				btrfs_end_transaction(trans);
				goto out;
			}
		}
		ret = btrfs_commit_transaction(trans);
	} else {
		ret = btrfs_end_transaction(trans);
	}
out:
	return ret > 0 ? -EIO : ret;
}

static const struct vm_operations_struct btrfs_file_vm_ops = {
	.fault		= filemap_fault,
	.map_pages	= filemap_map_pages,
	.page_mkwrite	= btrfs_page_mkwrite,
};

static int btrfs_file_mmap(struct file	*filp, struct vm_area_struct *vma)
{
	struct address_space *mapping = filp->f_mapping;

	if (!mapping->a_ops->readpage)
		return -ENOEXEC;

	file_accessed(filp);
	vma->vm_ops = &btrfs_file_vm_ops;

	return 0;
}

static int hole_mergeable(struct inode *inode, struct extent_buffer *leaf,
			  int slot, u64 start, u64 end)
{
	struct btrfs_file_extent_item *fi;
	struct btrfs_key key;

	if (slot < 0 || slot >= btrfs_header_nritems(leaf))
		return 0;

	btrfs_item_key_to_cpu(leaf, &key, slot);
	if (key.objectid != btrfs_ino(inode) ||
	    key.type != BTRFS_EXTENT_DATA_KEY)
		return 0;

	fi = btrfs_item_ptr(leaf, slot, struct btrfs_file_extent_item);

	if (btrfs_file_extent_type(leaf, fi) != BTRFS_FILE_EXTENT_REG)
		return 0;

	if (btrfs_file_extent_disk_bytenr(leaf, fi))
		return 0;

	if (key.offset == end)
		return 1;
	if (key.offset + btrfs_file_extent_num_bytes(leaf, fi) == start)
		return 1;
	return 0;
}

static int fill_holes(struct btrfs_trans_handle *trans, struct inode *inode,
		      struct btrfs_path *path, u64 offset, u64 end)
{
	struct btrfs_fs_info *fs_info = btrfs_sb(inode->i_sb);
	struct btrfs_root *root = BTRFS_I(inode)->root;
	struct extent_buffer *leaf;
	struct btrfs_file_extent_item *fi;
	struct extent_map *hole_em;
	struct extent_map_tree *em_tree = &BTRFS_I(inode)->extent_tree;
	struct btrfs_key key;
	int ret;

	if (btrfs_fs_incompat(fs_info, NO_HOLES))
		goto out;

	key.objectid = btrfs_ino(inode);
	key.type = BTRFS_EXTENT_DATA_KEY;
	key.offset = offset;

	ret = btrfs_search_slot(trans, root, &key, path, 0, 1);
	if (ret <= 0) {
		/*
		 * We should have dropped this offset, so if we find it then
		 * something has gone horribly wrong.
		 */
		if (ret == 0)
			ret = -EINVAL;
		return ret;
	}

	leaf = path->nodes[0];
	if (hole_mergeable(inode, leaf, path->slots[0]-1, offset, end)) {
		u64 num_bytes;

		path->slots[0]--;
		fi = btrfs_item_ptr(leaf, path->slots[0],
				    struct btrfs_file_extent_item);
		num_bytes = btrfs_file_extent_num_bytes(leaf, fi) +
			end - offset;
		btrfs_set_file_extent_num_bytes(leaf, fi, num_bytes);
		btrfs_set_file_extent_ram_bytes(leaf, fi, num_bytes);
		btrfs_set_file_extent_offset(leaf, fi, 0);
		btrfs_mark_buffer_dirty(leaf);
		goto out;
	}

	if (hole_mergeable(inode, leaf, path->slots[0], offset, end)) {
		u64 num_bytes;

		key.offset = offset;
		btrfs_set_item_key_safe(fs_info, path, &key);
		fi = btrfs_item_ptr(leaf, path->slots[0],
				    struct btrfs_file_extent_item);
		num_bytes = btrfs_file_extent_num_bytes(leaf, fi) + end -
			offset;
		btrfs_set_file_extent_num_bytes(leaf, fi, num_bytes);
		btrfs_set_file_extent_ram_bytes(leaf, fi, num_bytes);
		btrfs_set_file_extent_offset(leaf, fi, 0);
		btrfs_mark_buffer_dirty(leaf);
		goto out;
	}
	btrfs_release_path(path);

	ret = btrfs_insert_file_extent(trans, root, btrfs_ino(inode), offset,
				       0, 0, end - offset, 0, end - offset,
				       0, 0, 0);
	if (ret)
		return ret;

out:
	btrfs_release_path(path);

	hole_em = alloc_extent_map();
	if (!hole_em) {
		btrfs_drop_extent_cache(inode, offset, end - 1, 0);
		set_bit(BTRFS_INODE_NEEDS_FULL_SYNC,
			&BTRFS_I(inode)->runtime_flags);
	} else {
		hole_em->start = offset;
		hole_em->len = end - offset;
		hole_em->ram_bytes = hole_em->len;
		hole_em->orig_start = offset;

		hole_em->block_start = EXTENT_MAP_HOLE;
		hole_em->block_len = 0;
		hole_em->orig_block_len = 0;
		hole_em->bdev = fs_info->fs_devices->latest_bdev;
		hole_em->compress_type = BTRFS_COMPRESS_NONE;
		hole_em->generation = trans->transid;

		do {
			btrfs_drop_extent_cache(inode, offset, end - 1, 0);
			write_lock(&em_tree->lock);
			ret = add_extent_mapping(em_tree, hole_em, 1);
			write_unlock(&em_tree->lock);
		} while (ret == -EEXIST);
		free_extent_map(hole_em);
		if (ret)
			set_bit(BTRFS_INODE_NEEDS_FULL_SYNC,
				&BTRFS_I(inode)->runtime_flags);
	}

	return 0;
}

/*
 * Find a hole extent on given inode and change start/len to the end of hole
 * extent.(hole/vacuum extent whose em->start <= start &&
 *	   em->start + em->len > start)
 * When a hole extent is found, return 1 and modify start/len.
 */
static int find_first_non_hole(struct inode *inode, u64 *start, u64 *len)
{
	struct extent_map *em;
	int ret = 0;

	em = btrfs_get_extent(inode, NULL, 0, *start, *len, 0);
	if (IS_ERR_OR_NULL(em)) {
		if (!em)
			ret = -ENOMEM;
		else
			ret = PTR_ERR(em);
		return ret;
	}

	/* Hole or vacuum extent(only exists in no-hole mode) */
	if (em->block_start == EXTENT_MAP_HOLE) {
		ret = 1;
		*len = em->start + em->len > *start + *len ?
		       0 : *start + *len - em->start - em->len;
		*start = em->start + em->len;
	}
	free_extent_map(em);
	return ret;
}

static int btrfs_punch_hole(struct inode *inode, loff_t offset, loff_t len)
{
	struct btrfs_fs_info *fs_info = btrfs_sb(inode->i_sb);
	struct btrfs_root *root = BTRFS_I(inode)->root;
	struct extent_state *cached_state = NULL;
	struct btrfs_path *path;
	struct btrfs_block_rsv *rsv;
	struct btrfs_trans_handle *trans;
	u64 lockstart;
	u64 lockend;
	u64 tail_start;
	u64 tail_len;
	u64 orig_start = offset;
	u64 cur_offset;
<<<<<<< HEAD
	u64 min_size = btrfs_calc_trunc_metadata_size(fs_info, 1);
=======
	u64 min_size = btrfs_calc_trans_metadata_size(root, 1);
>>>>>>> 2a7bf53f
	u64 drop_end;
	int ret = 0;
	int err = 0;
	unsigned int rsv_count;
	bool same_block;
	bool no_holes = btrfs_fs_incompat(fs_info, NO_HOLES);
	u64 ino_size;
	bool truncated_block = false;
	bool updated_inode = false;

	ret = btrfs_wait_ordered_range(inode, offset, len);
	if (ret)
		return ret;

	inode_lock(inode);
	ino_size = round_up(inode->i_size, fs_info->sectorsize);
	ret = find_first_non_hole(inode, &offset, &len);
	if (ret < 0)
		goto out_only_mutex;
	if (ret && !len) {
		/* Already in a large hole */
		ret = 0;
		goto out_only_mutex;
	}

	lockstart = round_up(offset, btrfs_inode_sectorsize(inode));
	lockend = round_down(offset + len,
			     btrfs_inode_sectorsize(inode)) - 1;
	same_block = (BTRFS_BYTES_TO_BLKS(fs_info, offset))
		== (BTRFS_BYTES_TO_BLKS(fs_info, offset + len - 1));
	/*
	 * We needn't truncate any block which is beyond the end of the file
	 * because we are sure there is no data there.
	 */
	/*
	 * Only do this if we are in the same block and we aren't doing the
	 * entire block.
	 */
	if (same_block && len < fs_info->sectorsize) {
		if (offset < ino_size) {
			truncated_block = true;
			ret = btrfs_truncate_block(inode, offset, len, 0);
		} else {
			ret = 0;
		}
		goto out_only_mutex;
	}

	/* zero back part of the first block */
	if (offset < ino_size) {
		truncated_block = true;
		ret = btrfs_truncate_block(inode, offset, 0, 0);
		if (ret) {
			inode_unlock(inode);
			return ret;
		}
	}

	/* Check the aligned pages after the first unaligned page,
	 * if offset != orig_start, which means the first unaligned page
	 * including several following pages are already in holes,
	 * the extra check can be skipped */
	if (offset == orig_start) {
		/* after truncate page, check hole again */
		len = offset + len - lockstart;
		offset = lockstart;
		ret = find_first_non_hole(inode, &offset, &len);
		if (ret < 0)
			goto out_only_mutex;
		if (ret && !len) {
			ret = 0;
			goto out_only_mutex;
		}
		lockstart = offset;
	}

	/* Check the tail unaligned part is in a hole */
	tail_start = lockend + 1;
	tail_len = offset + len - tail_start;
	if (tail_len) {
		ret = find_first_non_hole(inode, &tail_start, &tail_len);
		if (unlikely(ret < 0))
			goto out_only_mutex;
		if (!ret) {
			/* zero the front end of the last page */
			if (tail_start + tail_len < ino_size) {
				truncated_block = true;
				ret = btrfs_truncate_block(inode,
							tail_start + tail_len,
							0, 1);
				if (ret)
					goto out_only_mutex;
			}
		}
	}

	if (lockend < lockstart) {
		ret = 0;
		goto out_only_mutex;
	}

	while (1) {
		struct btrfs_ordered_extent *ordered;

		truncate_pagecache_range(inode, lockstart, lockend);

		lock_extent_bits(&BTRFS_I(inode)->io_tree, lockstart, lockend,
				 &cached_state);
		ordered = btrfs_lookup_first_ordered_extent(inode, lockend);

		/*
		 * We need to make sure we have no ordered extents in this range
		 * and nobody raced in and read a page in this range, if we did
		 * we need to try again.
		 */
		if ((!ordered ||
		    (ordered->file_offset + ordered->len <= lockstart ||
		     ordered->file_offset > lockend)) &&
		     !btrfs_page_exists_in_range(inode, lockstart, lockend)) {
			if (ordered)
				btrfs_put_ordered_extent(ordered);
			break;
		}
		if (ordered)
			btrfs_put_ordered_extent(ordered);
		unlock_extent_cached(&BTRFS_I(inode)->io_tree, lockstart,
				     lockend, &cached_state, GFP_NOFS);
		ret = btrfs_wait_ordered_range(inode, lockstart,
					       lockend - lockstart + 1);
		if (ret) {
			inode_unlock(inode);
			return ret;
		}
	}

	path = btrfs_alloc_path();
	if (!path) {
		ret = -ENOMEM;
		goto out;
	}

	rsv = btrfs_alloc_block_rsv(fs_info, BTRFS_BLOCK_RSV_TEMP);
	if (!rsv) {
		ret = -ENOMEM;
		goto out_free;
	}
<<<<<<< HEAD
	rsv->size = btrfs_calc_trunc_metadata_size(fs_info, 1);
=======
	rsv->size = btrfs_calc_trans_metadata_size(root, 1);
>>>>>>> 2a7bf53f
	rsv->failfast = 1;

	/*
	 * 1 - update the inode
	 * 1 - removing the extents in the range
	 * 1 - adding the hole extent if no_holes isn't set
	 */
	rsv_count = no_holes ? 2 : 3;
	trans = btrfs_start_transaction(root, rsv_count);
	if (IS_ERR(trans)) {
		err = PTR_ERR(trans);
		goto out_free;
	}

	ret = btrfs_block_rsv_migrate(&fs_info->trans_block_rsv, rsv,
				      min_size, 0);
	BUG_ON(ret);
	trans->block_rsv = rsv;

	cur_offset = lockstart;
	len = lockend - cur_offset;
	while (cur_offset < lockend) {
		ret = __btrfs_drop_extents(trans, root, inode, path,
					   cur_offset, lockend + 1,
					   &drop_end, 1, 0, 0, NULL);
		if (ret != -ENOSPC)
			break;

		trans->block_rsv = &fs_info->trans_block_rsv;

		if (cur_offset < drop_end && cur_offset < ino_size) {
			ret = fill_holes(trans, inode, path, cur_offset,
					 drop_end);
			if (ret) {
				/*
				 * If we failed then we didn't insert our hole
				 * entries for the area we dropped, so now the
				 * fs is corrupted, so we must abort the
				 * transaction.
				 */
				btrfs_abort_transaction(trans, ret);
				err = ret;
				break;
			}
		}

		cur_offset = drop_end;

		ret = btrfs_update_inode(trans, root, inode);
		if (ret) {
			err = ret;
			break;
		}

		btrfs_end_transaction(trans);
		btrfs_btree_balance_dirty(fs_info);

		trans = btrfs_start_transaction(root, rsv_count);
		if (IS_ERR(trans)) {
			ret = PTR_ERR(trans);
			trans = NULL;
			break;
		}

		ret = btrfs_block_rsv_migrate(&fs_info->trans_block_rsv,
					      rsv, min_size, 0);
		BUG_ON(ret);	/* shouldn't happen */
		trans->block_rsv = rsv;

		ret = find_first_non_hole(inode, &cur_offset, &len);
		if (unlikely(ret < 0))
			break;
		if (ret && !len) {
			ret = 0;
			break;
		}
	}

	if (ret) {
		err = ret;
		goto out_trans;
	}

	trans->block_rsv = &fs_info->trans_block_rsv;
	/*
	 * If we are using the NO_HOLES feature we might have had already an
	 * hole that overlaps a part of the region [lockstart, lockend] and
	 * ends at (or beyond) lockend. Since we have no file extent items to
	 * represent holes, drop_end can be less than lockend and so we must
	 * make sure we have an extent map representing the existing hole (the
	 * call to __btrfs_drop_extents() might have dropped the existing extent
	 * map representing the existing hole), otherwise the fast fsync path
	 * will not record the existence of the hole region
	 * [existing_hole_start, lockend].
	 */
	if (drop_end <= lockend)
		drop_end = lockend + 1;
	/*
	 * Don't insert file hole extent item if it's for a range beyond eof
	 * (because it's useless) or if it represents a 0 bytes range (when
	 * cur_offset == drop_end).
	 */
	if (cur_offset < ino_size && cur_offset < drop_end) {
		ret = fill_holes(trans, inode, path, cur_offset, drop_end);
		if (ret) {
			/* Same comment as above. */
			btrfs_abort_transaction(trans, ret);
			err = ret;
			goto out_trans;
		}
	}

out_trans:
	if (!trans)
		goto out_free;

	inode_inc_iversion(inode);
	inode->i_mtime = inode->i_ctime = current_time(inode);

	trans->block_rsv = &fs_info->trans_block_rsv;
	ret = btrfs_update_inode(trans, root, inode);
	updated_inode = true;
	btrfs_end_transaction(trans);
	btrfs_btree_balance_dirty(fs_info);
out_free:
	btrfs_free_path(path);
	btrfs_free_block_rsv(fs_info, rsv);
out:
	unlock_extent_cached(&BTRFS_I(inode)->io_tree, lockstart, lockend,
			     &cached_state, GFP_NOFS);
out_only_mutex:
	if (!updated_inode && truncated_block && !ret && !err) {
		/*
		 * If we only end up zeroing part of a page, we still need to
		 * update the inode item, so that all the time fields are
		 * updated as well as the necessary btrfs inode in memory fields
		 * for detecting, at fsync time, if the inode isn't yet in the
		 * log tree or it's there but not up to date.
		 */
		trans = btrfs_start_transaction(root, 1);
		if (IS_ERR(trans)) {
			err = PTR_ERR(trans);
		} else {
			err = btrfs_update_inode(trans, root, inode);
			ret = btrfs_end_transaction(trans);
		}
	}
	inode_unlock(inode);
	if (ret && !err)
		err = ret;
	return err;
}

/* Helper structure to record which range is already reserved */
struct falloc_range {
	struct list_head list;
	u64 start;
	u64 len;
};

/*
 * Helper function to add falloc range
 *
 * Caller should have locked the larger range of extent containing
 * [start, len)
 */
static int add_falloc_range(struct list_head *head, u64 start, u64 len)
{
	struct falloc_range *prev = NULL;
	struct falloc_range *range = NULL;

	if (list_empty(head))
		goto insert;

	/*
	 * As fallocate iterate by bytenr order, we only need to check
	 * the last range.
	 */
	prev = list_entry(head->prev, struct falloc_range, list);
	if (prev->start + prev->len == start) {
		prev->len += len;
		return 0;
	}
insert:
	range = kmalloc(sizeof(*range), GFP_KERNEL);
	if (!range)
		return -ENOMEM;
	range->start = start;
	range->len = len;
	list_add_tail(&range->list, head);
	return 0;
}

static long btrfs_fallocate(struct file *file, int mode,
			    loff_t offset, loff_t len)
{
	struct inode *inode = file_inode(file);
	struct extent_state *cached_state = NULL;
	struct falloc_range *range;
	struct falloc_range *tmp;
	struct list_head reserve_list;
	u64 cur_offset;
	u64 last_byte;
	u64 alloc_start;
	u64 alloc_end;
	u64 alloc_hint = 0;
	u64 locked_end;
	u64 actual_end = 0;
	struct extent_map *em;
	int blocksize = btrfs_inode_sectorsize(inode);
	int ret;

	alloc_start = round_down(offset, blocksize);
	alloc_end = round_up(offset + len, blocksize);
	cur_offset = alloc_start;

	/* Make sure we aren't being give some crap mode */
	if (mode & ~(FALLOC_FL_KEEP_SIZE | FALLOC_FL_PUNCH_HOLE))
		return -EOPNOTSUPP;

	if (mode & FALLOC_FL_PUNCH_HOLE)
		return btrfs_punch_hole(inode, offset, len);

	/*
	 * Only trigger disk allocation, don't trigger qgroup reserve
	 *
	 * For qgroup space, it will be checked later.
	 */
	ret = btrfs_alloc_data_chunk_ondemand(inode, alloc_end - alloc_start);
	if (ret < 0)
		return ret;

	inode_lock(inode);

	if (!(mode & FALLOC_FL_KEEP_SIZE) && offset + len > inode->i_size) {
		ret = inode_newsize_ok(inode, offset + len);
		if (ret)
			goto out;
	}

	/*
	 * TODO: Move these two operations after we have checked
	 * accurate reserved space, or fallocate can still fail but
	 * with page truncated or size expanded.
	 *
	 * But that's a minor problem and won't do much harm BTW.
	 */
	if (alloc_start > inode->i_size) {
		ret = btrfs_cont_expand(inode, i_size_read(inode),
					alloc_start);
		if (ret)
			goto out;
	} else if (offset + len > inode->i_size) {
		/*
		 * If we are fallocating from the end of the file onward we
		 * need to zero out the end of the block if i_size lands in the
		 * middle of a block.
		 */
		ret = btrfs_truncate_block(inode, inode->i_size, 0, 0);
		if (ret)
			goto out;
	}

	/*
	 * wait for ordered IO before we have any locks.  We'll loop again
	 * below with the locks held.
	 */
	ret = btrfs_wait_ordered_range(inode, alloc_start,
				       alloc_end - alloc_start);
	if (ret)
		goto out;

	locked_end = alloc_end - 1;
	while (1) {
		struct btrfs_ordered_extent *ordered;

		/* the extent lock is ordered inside the running
		 * transaction
		 */
		lock_extent_bits(&BTRFS_I(inode)->io_tree, alloc_start,
				 locked_end, &cached_state);
		ordered = btrfs_lookup_first_ordered_extent(inode,
							    alloc_end - 1);
		if (ordered &&
		    ordered->file_offset + ordered->len > alloc_start &&
		    ordered->file_offset < alloc_end) {
			btrfs_put_ordered_extent(ordered);
			unlock_extent_cached(&BTRFS_I(inode)->io_tree,
					     alloc_start, locked_end,
					     &cached_state, GFP_KERNEL);
			/*
			 * we can't wait on the range with the transaction
			 * running or with the extent lock held
			 */
			ret = btrfs_wait_ordered_range(inode, alloc_start,
						       alloc_end - alloc_start);
			if (ret)
				goto out;
		} else {
			if (ordered)
				btrfs_put_ordered_extent(ordered);
			break;
		}
	}

	/* First, check if we exceed the qgroup limit */
	INIT_LIST_HEAD(&reserve_list);
	while (1) {
		em = btrfs_get_extent(inode, NULL, 0, cur_offset,
				      alloc_end - cur_offset, 0);
		if (IS_ERR_OR_NULL(em)) {
			if (!em)
				ret = -ENOMEM;
			else
				ret = PTR_ERR(em);
			break;
		}
		last_byte = min(extent_map_end(em), alloc_end);
		actual_end = min_t(u64, extent_map_end(em), offset + len);
		last_byte = ALIGN(last_byte, blocksize);
		if (em->block_start == EXTENT_MAP_HOLE ||
		    (cur_offset >= inode->i_size &&
		     !test_bit(EXTENT_FLAG_PREALLOC, &em->flags))) {
			ret = add_falloc_range(&reserve_list, cur_offset,
					       last_byte - cur_offset);
			if (ret < 0) {
				free_extent_map(em);
				break;
			}
			ret = btrfs_qgroup_reserve_data(inode, cur_offset,
					last_byte - cur_offset);
			if (ret < 0)
				break;
		} else {
			/*
			 * Do not need to reserve unwritten extent for this
			 * range, free reserved data space first, otherwise
			 * it'll result in false ENOSPC error.
			 */
			btrfs_free_reserved_data_space(inode, cur_offset,
				last_byte - cur_offset);
		}
		free_extent_map(em);
		cur_offset = last_byte;
		if (cur_offset >= alloc_end)
			break;
	}

	/*
	 * If ret is still 0, means we're OK to fallocate.
	 * Or just cleanup the list and exit.
	 */
	list_for_each_entry_safe(range, tmp, &reserve_list, list) {
		if (!ret)
			ret = btrfs_prealloc_file_range(inode, mode,
					range->start,
					range->len, 1 << inode->i_blkbits,
					offset + len, &alloc_hint);
		else
			btrfs_free_reserved_data_space(inode, range->start,
						       range->len);
		list_del(&range->list);
		kfree(range);
	}
	if (ret < 0)
		goto out_unlock;

	if (actual_end > inode->i_size &&
	    !(mode & FALLOC_FL_KEEP_SIZE)) {
		struct btrfs_trans_handle *trans;
		struct btrfs_root *root = BTRFS_I(inode)->root;

		/*
		 * We didn't need to allocate any more space, but we
		 * still extended the size of the file so we need to
		 * update i_size and the inode item.
		 */
		trans = btrfs_start_transaction(root, 1);
		if (IS_ERR(trans)) {
			ret = PTR_ERR(trans);
		} else {
			inode->i_ctime = current_time(inode);
			i_size_write(inode, actual_end);
			btrfs_ordered_update_i_size(inode, actual_end, NULL);
			ret = btrfs_update_inode(trans, root, inode);
			if (ret)
				btrfs_end_transaction(trans);
			else
				ret = btrfs_end_transaction(trans);
		}
	}
out_unlock:
	unlock_extent_cached(&BTRFS_I(inode)->io_tree, alloc_start, locked_end,
			     &cached_state, GFP_KERNEL);
out:
	inode_unlock(inode);
	/* Let go of our reservation. */
	if (ret != 0)
		btrfs_free_reserved_data_space(inode, alloc_start,
				       alloc_end - cur_offset);
	return ret;
}

static int find_desired_extent(struct inode *inode, loff_t *offset, int whence)
{
	struct btrfs_fs_info *fs_info = btrfs_sb(inode->i_sb);
	struct extent_map *em = NULL;
	struct extent_state *cached_state = NULL;
	u64 lockstart;
	u64 lockend;
	u64 start;
	u64 len;
	int ret = 0;

	if (inode->i_size == 0)
		return -ENXIO;

	/*
	 * *offset can be negative, in this case we start finding DATA/HOLE from
	 * the very start of the file.
	 */
	start = max_t(loff_t, 0, *offset);

	lockstart = round_down(start, fs_info->sectorsize);
	lockend = round_up(i_size_read(inode),
			   fs_info->sectorsize);
	if (lockend <= lockstart)
		lockend = lockstart + fs_info->sectorsize;
	lockend--;
	len = lockend - lockstart + 1;

	lock_extent_bits(&BTRFS_I(inode)->io_tree, lockstart, lockend,
			 &cached_state);

	while (start < inode->i_size) {
		em = btrfs_get_extent_fiemap(inode, NULL, 0, start, len, 0);
		if (IS_ERR(em)) {
			ret = PTR_ERR(em);
			em = NULL;
			break;
		}

		if (whence == SEEK_HOLE &&
		    (em->block_start == EXTENT_MAP_HOLE ||
		     test_bit(EXTENT_FLAG_PREALLOC, &em->flags)))
			break;
		else if (whence == SEEK_DATA &&
			   (em->block_start != EXTENT_MAP_HOLE &&
			    !test_bit(EXTENT_FLAG_PREALLOC, &em->flags)))
			break;

		start = em->start + em->len;
		free_extent_map(em);
		em = NULL;
		cond_resched();
	}
	free_extent_map(em);
	if (!ret) {
		if (whence == SEEK_DATA && start >= inode->i_size)
			ret = -ENXIO;
		else
			*offset = min_t(loff_t, start, inode->i_size);
	}
	unlock_extent_cached(&BTRFS_I(inode)->io_tree, lockstart, lockend,
			     &cached_state, GFP_NOFS);
	return ret;
}

static loff_t btrfs_file_llseek(struct file *file, loff_t offset, int whence)
{
	struct inode *inode = file->f_mapping->host;
	int ret;

	inode_lock(inode);
	switch (whence) {
	case SEEK_END:
	case SEEK_CUR:
		offset = generic_file_llseek(file, offset, whence);
		goto out;
	case SEEK_DATA:
	case SEEK_HOLE:
		if (offset >= i_size_read(inode)) {
			inode_unlock(inode);
			return -ENXIO;
		}

		ret = find_desired_extent(inode, &offset, whence);
		if (ret) {
			inode_unlock(inode);
			return ret;
		}
	}

	offset = vfs_setpos(file, offset, inode->i_sb->s_maxbytes);
out:
	inode_unlock(inode);
	return offset;
}

const struct file_operations btrfs_file_operations = {
	.llseek		= btrfs_file_llseek,
	.read_iter      = generic_file_read_iter,
	.splice_read	= generic_file_splice_read,
	.write_iter	= btrfs_file_write_iter,
	.mmap		= btrfs_file_mmap,
	.open		= generic_file_open,
	.release	= btrfs_release_file,
	.fsync		= btrfs_sync_file,
	.fallocate	= btrfs_fallocate,
	.unlocked_ioctl	= btrfs_ioctl,
#ifdef CONFIG_COMPAT
	.compat_ioctl	= btrfs_compat_ioctl,
#endif
	.copy_file_range = btrfs_copy_file_range,
	.clone_file_range = btrfs_clone_file_range,
	.dedupe_file_range = btrfs_dedupe_file_range,
};

void btrfs_auto_defrag_exit(void)
{
	kmem_cache_destroy(btrfs_inode_defrag_cachep);
}

int btrfs_auto_defrag_init(void)
{
	btrfs_inode_defrag_cachep = kmem_cache_create("btrfs_inode_defrag",
					sizeof(struct inode_defrag), 0,
					SLAB_MEM_SPREAD,
					NULL);
	if (!btrfs_inode_defrag_cachep)
		return -ENOMEM;

	return 0;
}

int btrfs_fdatawrite_range(struct inode *inode, loff_t start, loff_t end)
{
	int ret;

	/*
	 * So with compression we will find and lock a dirty page and clear the
	 * first one as dirty, setup an async extent, and immediately return
	 * with the entire range locked but with nobody actually marked with
	 * writeback.  So we can't just filemap_write_and_wait_range() and
	 * expect it to work since it will just kick off a thread to do the
	 * actual work.  So we need to call filemap_fdatawrite_range _again_
	 * since it will wait on the page lock, which won't be unlocked until
	 * after the pages have been marked as writeback and so we're good to go
	 * from there.  We have to do this otherwise we'll miss the ordered
	 * extents and that results in badness.  Please Josef, do not think you
	 * know better and pull this out at some point in the future, it is
	 * right and you are wrong.
	 */
	ret = filemap_fdatawrite_range(inode->i_mapping, start, end);
	if (!ret && test_bit(BTRFS_INODE_HAS_ASYNC_EXTENT,
			     &BTRFS_I(inode)->runtime_flags))
		ret = filemap_fdatawrite_range(inode->i_mapping, start, end);

	return ret;
}<|MERGE_RESOLUTION|>--- conflicted
+++ resolved
@@ -2372,11 +2372,7 @@
 	u64 tail_len;
 	u64 orig_start = offset;
 	u64 cur_offset;
-<<<<<<< HEAD
-	u64 min_size = btrfs_calc_trunc_metadata_size(fs_info, 1);
-=======
-	u64 min_size = btrfs_calc_trans_metadata_size(root, 1);
->>>>>>> 2a7bf53f
+	u64 min_size = btrfs_calc_trans_metadata_size(fs_info, 1);
 	u64 drop_end;
 	int ret = 0;
 	int err = 0;
@@ -2523,11 +2519,7 @@
 		ret = -ENOMEM;
 		goto out_free;
 	}
-<<<<<<< HEAD
-	rsv->size = btrfs_calc_trunc_metadata_size(fs_info, 1);
-=======
-	rsv->size = btrfs_calc_trans_metadata_size(root, 1);
->>>>>>> 2a7bf53f
+	rsv->size = btrfs_calc_trans_metadata_size(fs_info, 1);
 	rsv->failfast = 1;
 
 	/*
