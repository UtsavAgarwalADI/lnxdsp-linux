--- conflicted
+++ resolved
@@ -28,14 +28,10 @@
 obj-$(CONFIG_PROC_FS)	+= proc.o
 obj-$(CONFIG_X86_FEATURE_NAMES) += capflags.o powerflags.o
 
-<<<<<<< HEAD
-obj-$(CONFIG_CPU_SUP_INTEL)		+= intel.o intel_pconfig.o intel_epb.o
-=======
 ifdef CONFIG_CPU_SUP_INTEL
 obj-y			+= intel.o intel_pconfig.o
 obj-$(CONFIG_PM)	+= intel_epb.o
 endif
->>>>>>> 4b972a01
 obj-$(CONFIG_CPU_SUP_AMD)		+= amd.o
 obj-$(CONFIG_CPU_SUP_HYGON)		+= hygon.o
 obj-$(CONFIG_CPU_SUP_CYRIX_32)		+= cyrix.o
