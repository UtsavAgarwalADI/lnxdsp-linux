--- conflicted
+++ resolved
@@ -31,11 +31,6 @@
 	twd_local_timer = cpu_is_u5500() ? &u5500_twd_local_timer :
 					   &u8500_twd_local_timer;
 
-<<<<<<< HEAD
-	err = twd_local_timer_register(twd_local_timer);
-	if (err)
-		pr_err("twd_local_timer_register failed %d\n", err);
-=======
 	if (of_have_populated_dt())
 		twd_local_timer_of_register();
 	else {
@@ -43,7 +38,6 @@
 		if (err)
 			pr_err("twd_local_timer_register failed %d\n", err);
 	}
->>>>>>> 7d1206bc
 }
 #else
 #define ux500_twd_init()	do { } while(0)
