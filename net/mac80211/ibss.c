--- conflicted
+++ resolved
@@ -275,16 +275,10 @@
 	/* If it fails, maybe we raced another insertion? */
 	if (sta_info_insert_rcu(sta))
 		return sta_info_get(sdata, addr);
-<<<<<<< HEAD
-	if (auth) {
-		ibss_vdbg("TX Auth SA=%pM DA=%pM BSSID=%pM (auth_transaction=1)\n",
-			  sdata->vif.addr, sdata->u.ibss.bssid, addr);
-=======
 	if (auth && !sdata->u.ibss.auth_frame_registrations) {
 		ibss_dbg(sdata,
 			 "TX Auth SA=%pM DA=%pM BSSID=%pM (auth_transaction=1)\n",
 			 sdata->vif.addr, sdata->u.ibss.bssid, addr);
->>>>>>> 42fb0b02
 		ieee80211_send_auth(sdata, 1, WLAN_AUTH_OPEN, NULL, 0,
 				    addr, sdata->u.ibss.bssid, NULL, 0, 0);
 	}
@@ -354,15 +348,9 @@
 
 	if (auth_alg != WLAN_AUTH_OPEN || auth_transaction != 1)
 		return;
-<<<<<<< HEAD
-	ibss_vdbg("%s: RX Auth SA=%pM DA=%pM BSSID=%pM (auth_transaction=%d)\n",
-		  sdata->name, mgmt->sa, mgmt->da, mgmt->bssid,
-		  auth_transaction);
-=======
 	ibss_dbg(sdata,
 		 "RX Auth SA=%pM DA=%pM BSSID=%pM (auth_transaction=%d)\n",
 		 mgmt->sa, mgmt->da, mgmt->bssid, auth_transaction);
->>>>>>> 42fb0b02
 	sta_info_destroy_addr(sdata, mgmt->sa);
 	ieee80211_ibss_add_sta(sdata, mgmt->bssid, mgmt->sa, 0, false);
 	rcu_read_unlock();
@@ -425,17 +413,10 @@
 					ieee80211_mandatory_rates(local, band);
 
 				if (sta->sta.supp_rates[band] != prev_rates) {
-<<<<<<< HEAD
-					ibss_vdbg("%s: updated supp_rates set for %pM based on beacon/probe_resp (0x%x -> 0x%x)\n",
-						  sdata->name, sta->sta.addr,
-						  prev_rates,
-						  sta->sta.supp_rates[band]);
-=======
 					ibss_dbg(sdata,
 						 "updated supp_rates set for %pM based on beacon/probe_resp (0x%x -> 0x%x)\n",
 						 sta->sta.addr, prev_rates,
 						 sta->sta.supp_rates[band]);
->>>>>>> 42fb0b02
 					rates_updated = true;
 				}
 			} else {
@@ -550,18 +531,6 @@
 		rx_timestamp = drv_get_tsf(local, sdata);
 	}
 
-<<<<<<< HEAD
-	ibss_vdbg("RX beacon SA=%pM BSSID=%pM TSF=0x%llx BCN=0x%llx diff=%lld @%lu\n",
-		  mgmt->sa, mgmt->bssid,
-		  (unsigned long long)rx_timestamp,
-		  (unsigned long long)beacon_timestamp,
-		  (unsigned long long)(rx_timestamp - beacon_timestamp),
-		  jiffies);
-
-	if (beacon_timestamp > rx_timestamp) {
-		ibss_vdbg("%s: beacon TSF higher than local TSF - IBSS merge with BSSID %pM\n",
-			  sdata->name, mgmt->bssid);
-=======
 	ibss_dbg(sdata,
 		 "RX beacon SA=%pM BSSID=%pM TSF=0x%llx BCN=0x%llx diff=%lld @%lu\n",
 		 mgmt->sa, mgmt->bssid,
@@ -574,7 +543,6 @@
 		ibss_dbg(sdata,
 			 "beacon TSF higher than local TSF - IBSS merge with BSSID %pM\n",
 			 mgmt->bssid);
->>>>>>> 42fb0b02
 		ieee80211_sta_join_ibss(sdata, bss);
 		supp_rates = ieee80211_sta_get_rates(local, elems, band, NULL);
 		ieee80211_ibss_add_sta(sdata, mgmt->bssid, mgmt->sa,
@@ -676,13 +644,8 @@
 	if (ifibss->fixed_channel)
 		return;
 
-<<<<<<< HEAD
-	pr_debug("%s: No active IBSS STAs - trying to scan for other IBSS networks with same SSID (merge)\n",
-		 sdata->name);
-=======
 	sdata_info(sdata,
 		   "No active IBSS STAs - trying to scan for other IBSS networks with same SSID (merge)\n");
->>>>>>> 42fb0b02
 
 	ieee80211_request_internal_scan(sdata,
 			ifibss->ssid, ifibss->ssid_len, NULL);
@@ -710,12 +673,7 @@
 		bssid[0] |= 0x02;
 	}
 
-<<<<<<< HEAD
-	pr_debug("%s: Creating new IBSS network, BSSID %pM\n",
-		 sdata->name, bssid);
-=======
 	sdata_info(sdata, "Creating new IBSS network, BSSID %pM\n", bssid);
->>>>>>> 42fb0b02
 
 	capability = WLAN_CAPABILITY_IBSS;
 
@@ -746,12 +704,7 @@
 	lockdep_assert_held(&ifibss->mtx);
 
 	active_ibss = ieee80211_sta_active_ibss(sdata);
-<<<<<<< HEAD
-	ibss_vdbg("%s: sta_find_ibss (active_ibss=%d)\n",
-		  sdata->name, active_ibss);
-=======
 	ibss_dbg(sdata, "sta_find_ibss (active_ibss=%d)\n", active_ibss);
->>>>>>> 42fb0b02
 
 	if (active_ibss)
 		return;
@@ -774,40 +727,24 @@
 		struct ieee80211_bss *bss;
 
 		bss = (void *)cbss->priv;
-<<<<<<< HEAD
-		ibss_vdbg("   sta_find_ibss: selected %pM current %pM\n",
-			  cbss->bssid, ifibss->bssid);
-		pr_debug("%s: Selected IBSS BSSID %pM based on configured SSID\n",
-			 sdata->name, cbss->bssid);
-=======
 		ibss_dbg(sdata,
 			 "sta_find_ibss: selected %pM current %pM\n",
 			 cbss->bssid, ifibss->bssid);
 		sdata_info(sdata,
 			   "Selected IBSS BSSID %pM based on configured SSID\n",
 			   cbss->bssid);
->>>>>>> 42fb0b02
 
 		ieee80211_sta_join_ibss(sdata, bss);
 		ieee80211_rx_bss_put(local, bss);
 		return;
 	}
 
-<<<<<<< HEAD
-	ibss_vdbg("   did not try to join ibss\n");
-=======
 	ibss_dbg(sdata, "sta_find_ibss: did not try to join ibss\n");
->>>>>>> 42fb0b02
 
 	/* Selected IBSS not found in current scan results - try to scan */
 	if (time_after(jiffies, ifibss->last_scan_completed +
 					IEEE80211_SCAN_INTERVAL)) {
-<<<<<<< HEAD
-		pr_debug("%s: Trigger new scan to find an IBSS to join\n",
-			 sdata->name);
-=======
 		sdata_info(sdata, "Trigger new scan to find an IBSS to join\n");
->>>>>>> 42fb0b02
 
 		ieee80211_request_internal_scan(sdata,
 				ifibss->ssid, ifibss->ssid_len,
@@ -821,14 +758,8 @@
 				ieee80211_sta_create_ibss(sdata);
 				return;
 			}
-<<<<<<< HEAD
-			pr_debug("%s: IBSS not allowed on %d MHz\n",
-				 sdata->name,
-				 local->hw.conf.channel->center_freq);
-=======
 			sdata_info(sdata, "IBSS not allowed on %d MHz\n",
 				   local->hw.conf.channel->center_freq);
->>>>>>> 42fb0b02
 
 			/* No IBSS found - decrease scan interval and continue
 			 * scanning. */
@@ -863,15 +794,9 @@
 
 	tx_last_beacon = drv_tx_last_beacon(local);
 
-<<<<<<< HEAD
-	ibss_vdbg("%s: RX ProbeReq SA=%pM DA=%pM BSSID=%pM (tx_last_beacon=%d)\n",
-		  sdata->name, mgmt->sa, mgmt->da,
-		  mgmt->bssid, tx_last_beacon);
-=======
 	ibss_dbg(sdata,
 		 "RX ProbeReq SA=%pM DA=%pM BSSID=%pM (tx_last_beacon=%d)\n",
 		 mgmt->sa, mgmt->da, mgmt->bssid, tx_last_beacon);
->>>>>>> 42fb0b02
 
 	if (!tx_last_beacon && is_multicast_ether_addr(mgmt->da))
 		return;
@@ -884,13 +809,8 @@
 	pos = mgmt->u.probe_req.variable;
 	if (pos[0] != WLAN_EID_SSID ||
 	    pos + 2 + pos[1] > end) {
-<<<<<<< HEAD
-		ibss_vdbg("%s: Invalid SSID IE in ProbeReq from %pM\n",
-			  sdata->name, mgmt->sa);
-=======
 		ibss_dbg(sdata, "Invalid SSID IE in ProbeReq from %pM\n",
 			 mgmt->sa);
->>>>>>> 42fb0b02
 		return;
 	}
 	if (pos[1] != 0 &&
@@ -907,11 +827,7 @@
 
 	resp = (struct ieee80211_mgmt *) skb->data;
 	memcpy(resp->da, mgmt->sa, ETH_ALEN);
-<<<<<<< HEAD
-	ibss_vdbg("%s: Sending ProbeResp to %pM\n", sdata->name, resp->da);
-=======
 	ibss_dbg(sdata, "Sending ProbeResp to %pM\n", resp->da);
->>>>>>> 42fb0b02
 	IEEE80211_SKB_CB(skb)->flags |= IEEE80211_TX_INTFL_DONT_ENCRYPT;
 	ieee80211_tx_skb(sdata, skb);
 }
