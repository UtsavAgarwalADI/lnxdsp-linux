/*
 * INET		An implementation of the TCP/IP protocol suite for the LINUX
 *		operating system.  INET is implemented using the  BSD Socket
 *		interface as the means of communication with the user level.
 *
 *		Implementation of the Transmission Control Protocol(TCP).
 *
 * Authors:	Ross Biro
 *		Fred N. van Kempen, <waltje@uWalt.NL.Mugnet.ORG>
 *		Mark Evans, <evansmp@uhura.aston.ac.uk>
 *		Corey Minyard <wf-rch!minyard@relay.EU.net>
 *		Florian La Roche, <flla@stud.uni-sb.de>
 *		Charles Hedrick, <hedrick@klinzhai.rutgers.edu>
 *		Linus Torvalds, <torvalds@cs.helsinki.fi>
 *		Alan Cox, <gw4pts@gw4pts.ampr.org>
 *		Matthew Dillon, <dillon@apollo.west.oic.com>
 *		Arnt Gulbrandsen, <agulbra@nvg.unit.no>
 *		Jorge Cwik, <jorge@laser.satlink.net>
 *
 * Fixes:
 *		Alan Cox	:	Numerous verify_area() calls
 *		Alan Cox	:	Set the ACK bit on a reset
 *		Alan Cox	:	Stopped it crashing if it closed while
 *					sk->inuse=1 and was trying to connect
 *					(tcp_err()).
 *		Alan Cox	:	All icmp error handling was broken
 *					pointers passed where wrong and the
 *					socket was looked up backwards. Nobody
 *					tested any icmp error code obviously.
 *		Alan Cox	:	tcp_err() now handled properly. It
 *					wakes people on errors. poll
 *					behaves and the icmp error race
 *					has gone by moving it into sock.c
 *		Alan Cox	:	tcp_send_reset() fixed to work for
 *					everything not just packets for
 *					unknown sockets.
 *		Alan Cox	:	tcp option processing.
 *		Alan Cox	:	Reset tweaked (still not 100%) [Had
 *					syn rule wrong]
 *		Herp Rosmanith  :	More reset fixes
 *		Alan Cox	:	No longer acks invalid rst frames.
 *					Acking any kind of RST is right out.
 *		Alan Cox	:	Sets an ignore me flag on an rst
 *					receive otherwise odd bits of prattle
 *					escape still
 *		Alan Cox	:	Fixed another acking RST frame bug.
 *					Should stop LAN workplace lockups.
 *		Alan Cox	: 	Some tidyups using the new skb list
 *					facilities
 *		Alan Cox	:	sk->keepopen now seems to work
 *		Alan Cox	:	Pulls options out correctly on accepts
 *		Alan Cox	:	Fixed assorted sk->rqueue->next errors
 *		Alan Cox	:	PSH doesn't end a TCP read. Switched a
 *					bit to skb ops.
 *		Alan Cox	:	Tidied tcp_data to avoid a potential
 *					nasty.
 *		Alan Cox	:	Added some better commenting, as the
 *					tcp is hard to follow
 *		Alan Cox	:	Removed incorrect check for 20 * psh
 *	Michael O'Reilly	:	ack < copied bug fix.
 *	Johannes Stille		:	Misc tcp fixes (not all in yet).
 *		Alan Cox	:	FIN with no memory -> CRASH
 *		Alan Cox	:	Added socket option proto entries.
 *					Also added awareness of them to accept.
 *		Alan Cox	:	Added TCP options (SOL_TCP)
 *		Alan Cox	:	Switched wakeup calls to callbacks,
 *					so the kernel can layer network
 *					sockets.
 *		Alan Cox	:	Use ip_tos/ip_ttl settings.
 *		Alan Cox	:	Handle FIN (more) properly (we hope).
 *		Alan Cox	:	RST frames sent on unsynchronised
 *					state ack error.
 *		Alan Cox	:	Put in missing check for SYN bit.
 *		Alan Cox	:	Added tcp_select_window() aka NET2E
 *					window non shrink trick.
 *		Alan Cox	:	Added a couple of small NET2E timer
 *					fixes
 *		Charles Hedrick :	TCP fixes
 *		Toomas Tamm	:	TCP window fixes
 *		Alan Cox	:	Small URG fix to rlogin ^C ack fight
 *		Charles Hedrick	:	Rewrote most of it to actually work
 *		Linus		:	Rewrote tcp_read() and URG handling
 *					completely
 *		Gerhard Koerting:	Fixed some missing timer handling
 *		Matthew Dillon  :	Reworked TCP machine states as per RFC
 *		Gerhard Koerting:	PC/TCP workarounds
 *		Adam Caldwell	:	Assorted timer/timing errors
 *		Matthew Dillon	:	Fixed another RST bug
 *		Alan Cox	:	Move to kernel side addressing changes.
 *		Alan Cox	:	Beginning work on TCP fastpathing
 *					(not yet usable)
 *		Arnt Gulbrandsen:	Turbocharged tcp_check() routine.
 *		Alan Cox	:	TCP fast path debugging
 *		Alan Cox	:	Window clamping
 *		Michael Riepe	:	Bug in tcp_check()
 *		Matt Dillon	:	More TCP improvements and RST bug fixes
 *		Matt Dillon	:	Yet more small nasties remove from the
 *					TCP code (Be very nice to this man if
 *					tcp finally works 100%) 8)
 *		Alan Cox	:	BSD accept semantics.
 *		Alan Cox	:	Reset on closedown bug.
 *	Peter De Schrijver	:	ENOTCONN check missing in tcp_sendto().
 *		Michael Pall	:	Handle poll() after URG properly in
 *					all cases.
 *		Michael Pall	:	Undo the last fix in tcp_read_urg()
 *					(multi URG PUSH broke rlogin).
 *		Michael Pall	:	Fix the multi URG PUSH problem in
 *					tcp_readable(), poll() after URG
 *					works now.
 *		Michael Pall	:	recv(...,MSG_OOB) never blocks in the
 *					BSD api.
 *		Alan Cox	:	Changed the semantics of sk->socket to
 *					fix a race and a signal problem with
 *					accept() and async I/O.
 *		Alan Cox	:	Relaxed the rules on tcp_sendto().
 *		Yury Shevchuk	:	Really fixed accept() blocking problem.
 *		Craig I. Hagan  :	Allow for BSD compatible TIME_WAIT for
 *					clients/servers which listen in on
 *					fixed ports.
 *		Alan Cox	:	Cleaned the above up and shrank it to
 *					a sensible code size.
 *		Alan Cox	:	Self connect lockup fix.
 *		Alan Cox	:	No connect to multicast.
 *		Ross Biro	:	Close unaccepted children on master
 *					socket close.
 *		Alan Cox	:	Reset tracing code.
 *		Alan Cox	:	Spurious resets on shutdown.
 *		Alan Cox	:	Giant 15 minute/60 second timer error
 *		Alan Cox	:	Small whoops in polling before an
 *					accept.
 *		Alan Cox	:	Kept the state trace facility since
 *					it's handy for debugging.
 *		Alan Cox	:	More reset handler fixes.
 *		Alan Cox	:	Started rewriting the code based on
 *					the RFC's for other useful protocol
 *					references see: Comer, KA9Q NOS, and
 *					for a reference on the difference
 *					between specifications and how BSD
 *					works see the 4.4lite source.
 *		A.N.Kuznetsov	:	Don't time wait on completion of tidy
 *					close.
 *		Linus Torvalds	:	Fin/Shutdown & copied_seq changes.
 *		Linus Torvalds	:	Fixed BSD port reuse to work first syn
 *		Alan Cox	:	Reimplemented timers as per the RFC
 *					and using multiple timers for sanity.
 *		Alan Cox	:	Small bug fixes, and a lot of new
 *					comments.
 *		Alan Cox	:	Fixed dual reader crash by locking
 *					the buffers (much like datagram.c)
 *		Alan Cox	:	Fixed stuck sockets in probe. A probe
 *					now gets fed up of retrying without
 *					(even a no space) answer.
 *		Alan Cox	:	Extracted closing code better
 *		Alan Cox	:	Fixed the closing state machine to
 *					resemble the RFC.
 *		Alan Cox	:	More 'per spec' fixes.
 *		Jorge Cwik	:	Even faster checksumming.
 *		Alan Cox	:	tcp_data() doesn't ack illegal PSH
 *					only frames. At least one pc tcp stack
 *					generates them.
 *		Alan Cox	:	Cache last socket.
 *		Alan Cox	:	Per route irtt.
 *		Matt Day	:	poll()->select() match BSD precisely on error
 *		Alan Cox	:	New buffers
 *		Marc Tamsky	:	Various sk->prot->retransmits and
 *					sk->retransmits misupdating fixed.
 *					Fixed tcp_write_timeout: stuck close,
 *					and TCP syn retries gets used now.
 *		Mark Yarvis	:	In tcp_read_wakeup(), don't send an
 *					ack if state is TCP_CLOSED.
 *		Alan Cox	:	Look up device on a retransmit - routes may
 *					change. Doesn't yet cope with MSS shrink right
 *					but it's a start!
 *		Marc Tamsky	:	Closing in closing fixes.
 *		Mike Shaver	:	RFC1122 verifications.
 *		Alan Cox	:	rcv_saddr errors.
 *		Alan Cox	:	Block double connect().
 *		Alan Cox	:	Small hooks for enSKIP.
 *		Alexey Kuznetsov:	Path MTU discovery.
 *		Alan Cox	:	Support soft errors.
 *		Alan Cox	:	Fix MTU discovery pathological case
 *					when the remote claims no mtu!
 *		Marc Tamsky	:	TCP_CLOSE fix.
 *		Colin (G3TNE)	:	Send a reset on syn ack replies in
 *					window but wrong (fixes NT lpd problems)
 *		Pedro Roque	:	Better TCP window handling, delayed ack.
 *		Joerg Reuter	:	No modification of locked buffers in
 *					tcp_do_retransmit()
 *		Eric Schenk	:	Changed receiver side silly window
 *					avoidance algorithm to BSD style
 *					algorithm. This doubles throughput
 *					against machines running Solaris,
 *					and seems to result in general
 *					improvement.
 *	Stefan Magdalinski	:	adjusted tcp_readable() to fix FIONREAD
 *	Willy Konynenberg	:	Transparent proxying support.
 *	Mike McLagan		:	Routing by source
 *		Keith Owens	:	Do proper merging with partial SKB's in
 *					tcp_do_sendmsg to avoid burstiness.
 *		Eric Schenk	:	Fix fast close down bug with
 *					shutdown() followed by close().
 *		Andi Kleen 	:	Make poll agree with SIGIO
 *	Salvatore Sanfilippo	:	Support SO_LINGER with linger == 1 and
 *					lingertime == 0 (RFC 793 ABORT Call)
 *	Hirokazu Takahashi	:	Use copy_from_user() instead of
 *					csum_and_copy_from_user() if possible.
 *
 *		This program is free software; you can redistribute it and/or
 *		modify it under the terms of the GNU General Public License
 *		as published by the Free Software Foundation; either version
 *		2 of the License, or(at your option) any later version.
 *
 * Description of States:
 *
 *	TCP_SYN_SENT		sent a connection request, waiting for ack
 *
 *	TCP_SYN_RECV		received a connection request, sent ack,
 *				waiting for final ack in three-way handshake.
 *
 *	TCP_ESTABLISHED		connection established
 *
 *	TCP_FIN_WAIT1		our side has shutdown, waiting to complete
 *				transmission of remaining buffered data
 *
 *	TCP_FIN_WAIT2		all buffered data sent, waiting for remote
 *				to shutdown
 *
 *	TCP_CLOSING		both sides have shutdown but we still have
 *				data we have to finish sending
 *
 *	TCP_TIME_WAIT		timeout to catch resent junk before entering
 *				closed, can only be entered from FIN_WAIT2
 *				or CLOSING.  Required because the other end
 *				may not have gotten our last ACK causing it
 *				to retransmit the data packet (which we ignore)
 *
 *	TCP_CLOSE_WAIT		remote side has shutdown and is waiting for
 *				us to finish writing our data and to shutdown
 *				(we have to close() to move on to LAST_ACK)
 *
 *	TCP_LAST_ACK		out side has shutdown after remote has
 *				shutdown.  There may still be data in our
 *				buffer that we have to finish sending
 *
 *	TCP_CLOSE		socket is finished
 */

#define pr_fmt(fmt) "TCP: " fmt

#include <linux/kernel.h>
#include <linux/module.h>
#include <linux/types.h>
#include <linux/fcntl.h>
#include <linux/poll.h>
#include <linux/inet_diag.h>
#include <linux/init.h>
#include <linux/fs.h>
#include <linux/skbuff.h>
#include <linux/scatterlist.h>
#include <linux/splice.h>
#include <linux/net.h>
#include <linux/socket.h>
#include <linux/random.h>
#include <linux/bootmem.h>
#include <linux/highmem.h>
#include <linux/swap.h>
#include <linux/cache.h>
#include <linux/err.h>
#include <linux/crypto.h>
#include <linux/time.h>
#include <linux/slab.h>

#include <net/icmp.h>
#include <net/inet_common.h>
#include <net/tcp.h>
#include <net/xfrm.h>
#include <net/ip.h>
#include <net/sock.h>

#include <asm/uaccess.h>
#include <asm/ioctls.h>
#include <net/busy_poll.h>

int sysctl_tcp_fin_timeout __read_mostly = TCP_FIN_TIMEOUT;

int sysctl_tcp_min_tso_segs __read_mostly = 2;

int sysctl_tcp_autocorking __read_mostly = 1;

struct percpu_counter tcp_orphan_count;
EXPORT_SYMBOL_GPL(tcp_orphan_count);

long sysctl_tcp_mem[3] __read_mostly;
int sysctl_tcp_wmem[3] __read_mostly;
int sysctl_tcp_rmem[3] __read_mostly;

EXPORT_SYMBOL(sysctl_tcp_mem);
EXPORT_SYMBOL(sysctl_tcp_rmem);
EXPORT_SYMBOL(sysctl_tcp_wmem);

atomic_long_t tcp_memory_allocated;	/* Current allocated memory. */
EXPORT_SYMBOL(tcp_memory_allocated);

/*
 * Current number of TCP sockets.
 */
struct percpu_counter tcp_sockets_allocated;
EXPORT_SYMBOL(tcp_sockets_allocated);

/*
 * TCP splice context
 */
struct tcp_splice_state {
	struct pipe_inode_info *pipe;
	size_t len;
	unsigned int flags;
};

/*
 * Pressure flag: try to collapse.
 * Technical note: it is used by multiple contexts non atomically.
 * All the __sk_mem_schedule() is of this nature: accounting
 * is strict, actions are advisory and have some latency.
 */
int tcp_memory_pressure __read_mostly;
EXPORT_SYMBOL(tcp_memory_pressure);

void tcp_enter_memory_pressure(struct sock *sk)
{
	if (!tcp_memory_pressure) {
		NET_INC_STATS(sock_net(sk), LINUX_MIB_TCPMEMORYPRESSURES);
		tcp_memory_pressure = 1;
	}
}
EXPORT_SYMBOL(tcp_enter_memory_pressure);

/* Convert seconds to retransmits based on initial and max timeout */
static u8 secs_to_retrans(int seconds, int timeout, int rto_max)
{
	u8 res = 0;

	if (seconds > 0) {
		int period = timeout;

		res = 1;
		while (seconds > period && res < 255) {
			res++;
			timeout <<= 1;
			if (timeout > rto_max)
				timeout = rto_max;
			period += timeout;
		}
	}
	return res;
}

/* Convert retransmits to seconds based on initial and max timeout */
static int retrans_to_secs(u8 retrans, int timeout, int rto_max)
{
	int period = 0;

	if (retrans > 0) {
		period = timeout;
		while (--retrans) {
			timeout <<= 1;
			if (timeout > rto_max)
				timeout = rto_max;
			period += timeout;
		}
	}
	return period;
}

/* Address-family independent initialization for a tcp_sock.
 *
 * NOTE: A lot of things set to zero explicitly by call to
 *       sk_alloc() so need not be done here.
 */
void tcp_init_sock(struct sock *sk)
{
	struct inet_connection_sock *icsk = inet_csk(sk);
	struct tcp_sock *tp = tcp_sk(sk);

	__skb_queue_head_init(&tp->out_of_order_queue);
	tcp_init_xmit_timers(sk);
	tcp_prequeue_init(tp);
	INIT_LIST_HEAD(&tp->tsq_node);

	icsk->icsk_rto = TCP_TIMEOUT_INIT;
	tp->mdev_us = jiffies_to_usecs(TCP_TIMEOUT_INIT);

	/* So many TCP implementations out there (incorrectly) count the
	 * initial SYN frame in their delayed-ACK and congestion control
	 * algorithms that we must have the following bandaid to talk
	 * efficiently to them.  -DaveM
	 */
	tp->snd_cwnd = TCP_INIT_CWND;

	/* See draft-stevens-tcpca-spec-01 for discussion of the
	 * initialization of these values.
	 */
	tp->snd_ssthresh = TCP_INFINITE_SSTHRESH;
	tp->snd_cwnd_clamp = ~0;
	tp->mss_cache = TCP_MSS_DEFAULT;
	u64_stats_init(&tp->syncp);

	tp->reordering = sysctl_tcp_reordering;
	tcp_enable_early_retrans(tp);
	tcp_assign_congestion_control(sk);

	tp->tsoffset = 0;

	sk->sk_state = TCP_CLOSE;

	sk->sk_write_space = sk_stream_write_space;
	sock_set_flag(sk, SOCK_USE_WRITE_QUEUE);

	icsk->icsk_sync_mss = tcp_sync_mss;

	sk->sk_sndbuf = sysctl_tcp_wmem[1];
	sk->sk_rcvbuf = sysctl_tcp_rmem[1];

	local_bh_disable();
	sock_update_memcg(sk);
	sk_sockets_allocated_inc(sk);
	local_bh_enable();
}
EXPORT_SYMBOL(tcp_init_sock);

static void tcp_tx_timestamp(struct sock *sk, struct sk_buff *skb)
{
	if (sk->sk_tsflags) {
		struct skb_shared_info *shinfo = skb_shinfo(skb);

		sock_tx_timestamp(sk, &shinfo->tx_flags);
		if (shinfo->tx_flags & SKBTX_ANY_TSTAMP)
			shinfo->tskey = TCP_SKB_CB(skb)->seq + skb->len - 1;
	}
}

/*
 *	Wait for a TCP event.
 *
 *	Note that we don't need to lock the socket, as the upper poll layers
 *	take care of normal races (between the test and the event) and we don't
 *	go look at any of the socket buffers directly.
 */
unsigned int tcp_poll(struct file *file, struct socket *sock, poll_table *wait)
{
	unsigned int mask;
	struct sock *sk = sock->sk;
	const struct tcp_sock *tp = tcp_sk(sk);

	sock_rps_record_flow(sk);

	sock_poll_wait(file, sk_sleep(sk), wait);
	if (sk->sk_state == TCP_LISTEN)
		return inet_csk_listen_poll(sk);

	/* Socket is not locked. We are protected from async events
	 * by poll logic and correct handling of state changes
	 * made by other threads is impossible in any case.
	 */

	mask = 0;

	/*
	 * POLLHUP is certainly not done right. But poll() doesn't
	 * have a notion of HUP in just one direction, and for a
	 * socket the read side is more interesting.
	 *
	 * Some poll() documentation says that POLLHUP is incompatible
	 * with the POLLOUT/POLLWR flags, so somebody should check this
	 * all. But careful, it tends to be safer to return too many
	 * bits than too few, and you can easily break real applications
	 * if you don't tell them that something has hung up!
	 *
	 * Check-me.
	 *
	 * Check number 1. POLLHUP is _UNMASKABLE_ event (see UNIX98 and
	 * our fs/select.c). It means that after we received EOF,
	 * poll always returns immediately, making impossible poll() on write()
	 * in state CLOSE_WAIT. One solution is evident --- to set POLLHUP
	 * if and only if shutdown has been made in both directions.
	 * Actually, it is interesting to look how Solaris and DUX
	 * solve this dilemma. I would prefer, if POLLHUP were maskable,
	 * then we could set it on SND_SHUTDOWN. BTW examples given
	 * in Stevens' books assume exactly this behaviour, it explains
	 * why POLLHUP is incompatible with POLLOUT.	--ANK
	 *
	 * NOTE. Check for TCP_CLOSE is added. The goal is to prevent
	 * blocking on fresh not-connected or disconnected socket. --ANK
	 */
	if (sk->sk_shutdown == SHUTDOWN_MASK || sk->sk_state == TCP_CLOSE)
		mask |= POLLHUP;
	if (sk->sk_shutdown & RCV_SHUTDOWN)
		mask |= POLLIN | POLLRDNORM | POLLRDHUP;

	/* Connected or passive Fast Open socket? */
	if (sk->sk_state != TCP_SYN_SENT &&
	    (sk->sk_state != TCP_SYN_RECV || tp->fastopen_rsk)) {
		int target = sock_rcvlowat(sk, 0, INT_MAX);

		if (tp->urg_seq == tp->copied_seq &&
		    !sock_flag(sk, SOCK_URGINLINE) &&
		    tp->urg_data)
			target++;

		/* Potential race condition. If read of tp below will
		 * escape above sk->sk_state, we can be illegally awaken
		 * in SYN_* states. */
		if (tp->rcv_nxt - tp->copied_seq >= target)
			mask |= POLLIN | POLLRDNORM;

		if (!(sk->sk_shutdown & SEND_SHUTDOWN)) {
			if (sk_stream_is_writeable(sk)) {
				mask |= POLLOUT | POLLWRNORM;
			} else {  /* send SIGIO later */
				set_bit(SOCK_ASYNC_NOSPACE,
					&sk->sk_socket->flags);
				set_bit(SOCK_NOSPACE, &sk->sk_socket->flags);

				/* Race breaker. If space is freed after
				 * wspace test but before the flags are set,
				 * IO signal will be lost. Memory barrier
				 * pairs with the input side.
				 */
				smp_mb__after_atomic();
				if (sk_stream_is_writeable(sk))
					mask |= POLLOUT | POLLWRNORM;
			}
		} else
			mask |= POLLOUT | POLLWRNORM;

		if (tp->urg_data & TCP_URG_VALID)
			mask |= POLLPRI;
	}
	/* This barrier is coupled with smp_wmb() in tcp_reset() */
	smp_rmb();
	if (sk->sk_err || !skb_queue_empty(&sk->sk_error_queue))
		mask |= POLLERR;

	return mask;
}
EXPORT_SYMBOL(tcp_poll);

int tcp_ioctl(struct sock *sk, int cmd, unsigned long arg)
{
	struct tcp_sock *tp = tcp_sk(sk);
	int answ;
	bool slow;

	switch (cmd) {
	case SIOCINQ:
		if (sk->sk_state == TCP_LISTEN)
			return -EINVAL;

		slow = lock_sock_fast(sk);
		if ((1 << sk->sk_state) & (TCPF_SYN_SENT | TCPF_SYN_RECV))
			answ = 0;
		else if (sock_flag(sk, SOCK_URGINLINE) ||
			 !tp->urg_data ||
			 before(tp->urg_seq, tp->copied_seq) ||
			 !before(tp->urg_seq, tp->rcv_nxt)) {

			answ = tp->rcv_nxt - tp->copied_seq;

			/* Subtract 1, if FIN was received */
			if (answ && sock_flag(sk, SOCK_DONE))
				answ--;
		} else
			answ = tp->urg_seq - tp->copied_seq;
		unlock_sock_fast(sk, slow);
		break;
	case SIOCATMARK:
		answ = tp->urg_data && tp->urg_seq == tp->copied_seq;
		break;
	case SIOCOUTQ:
		if (sk->sk_state == TCP_LISTEN)
			return -EINVAL;

		if ((1 << sk->sk_state) & (TCPF_SYN_SENT | TCPF_SYN_RECV))
			answ = 0;
		else
			answ = tp->write_seq - tp->snd_una;
		break;
	case SIOCOUTQNSD:
		if (sk->sk_state == TCP_LISTEN)
			return -EINVAL;

		if ((1 << sk->sk_state) & (TCPF_SYN_SENT | TCPF_SYN_RECV))
			answ = 0;
		else
			answ = tp->write_seq - tp->snd_nxt;
		break;
	default:
		return -ENOIOCTLCMD;
	}

	return put_user(answ, (int __user *)arg);
}
EXPORT_SYMBOL(tcp_ioctl);

static inline void tcp_mark_push(struct tcp_sock *tp, struct sk_buff *skb)
{
	TCP_SKB_CB(skb)->tcp_flags |= TCPHDR_PSH;
	tp->pushed_seq = tp->write_seq;
}

static inline bool forced_push(const struct tcp_sock *tp)
{
	return after(tp->write_seq, tp->pushed_seq + (tp->max_window >> 1));
}

static void skb_entail(struct sock *sk, struct sk_buff *skb)
{
	struct tcp_sock *tp = tcp_sk(sk);
	struct tcp_skb_cb *tcb = TCP_SKB_CB(skb);

	skb->csum    = 0;
	tcb->seq     = tcb->end_seq = tp->write_seq;
	tcb->tcp_flags = TCPHDR_ACK;
	tcb->sacked  = 0;
	__skb_header_release(skb);
	tcp_add_write_queue_tail(sk, skb);
	sk->sk_wmem_queued += skb->truesize;
	sk_mem_charge(sk, skb->truesize);
	if (tp->nonagle & TCP_NAGLE_PUSH)
		tp->nonagle &= ~TCP_NAGLE_PUSH;
}

static inline void tcp_mark_urg(struct tcp_sock *tp, int flags)
{
	if (flags & MSG_OOB)
		tp->snd_up = tp->write_seq;
}

/* If a not yet filled skb is pushed, do not send it if
 * we have data packets in Qdisc or NIC queues :
 * Because TX completion will happen shortly, it gives a chance
 * to coalesce future sendmsg() payload into this skb, without
 * need for a timer, and with no latency trade off.
 * As packets containing data payload have a bigger truesize
 * than pure acks (dataless) packets, the last checks prevent
 * autocorking if we only have an ACK in Qdisc/NIC queues,
 * or if TX completion was delayed after we processed ACK packet.
 */
static bool tcp_should_autocork(struct sock *sk, struct sk_buff *skb,
				int size_goal)
{
	return skb->len < size_goal &&
	       sysctl_tcp_autocorking &&
	       skb != tcp_write_queue_head(sk) &&
	       atomic_read(&sk->sk_wmem_alloc) > skb->truesize;
}

static void tcp_push(struct sock *sk, int flags, int mss_now,
		     int nonagle, int size_goal)
{
	struct tcp_sock *tp = tcp_sk(sk);
	struct sk_buff *skb;

	if (!tcp_send_head(sk))
		return;

	skb = tcp_write_queue_tail(sk);
	if (!(flags & MSG_MORE) || forced_push(tp))
		tcp_mark_push(tp, skb);

	tcp_mark_urg(tp, flags);

	if (tcp_should_autocork(sk, skb, size_goal)) {

		/* avoid atomic op if TSQ_THROTTLED bit is already set */
		if (!test_bit(TSQ_THROTTLED, &tp->tsq_flags)) {
			NET_INC_STATS(sock_net(sk), LINUX_MIB_TCPAUTOCORKING);
			set_bit(TSQ_THROTTLED, &tp->tsq_flags);
		}
		/* It is possible TX completion already happened
		 * before we set TSQ_THROTTLED.
		 */
		if (atomic_read(&sk->sk_wmem_alloc) > skb->truesize)
			return;
	}

	if (flags & MSG_MORE)
		nonagle = TCP_NAGLE_CORK;

	__tcp_push_pending_frames(sk, mss_now, nonagle);
}

static int tcp_splice_data_recv(read_descriptor_t *rd_desc, struct sk_buff *skb,
				unsigned int offset, size_t len)
{
	struct tcp_splice_state *tss = rd_desc->arg.data;
	int ret;

	ret = skb_splice_bits(skb, offset, tss->pipe, min(rd_desc->count, len),
			      tss->flags);
	if (ret > 0)
		rd_desc->count -= ret;
	return ret;
}

static int __tcp_splice_read(struct sock *sk, struct tcp_splice_state *tss)
{
	/* Store TCP splice context information in read_descriptor_t. */
	read_descriptor_t rd_desc = {
		.arg.data = tss,
		.count	  = tss->len,
	};

	return tcp_read_sock(sk, &rd_desc, tcp_splice_data_recv);
}

/**
 *  tcp_splice_read - splice data from TCP socket to a pipe
 * @sock:	socket to splice from
 * @ppos:	position (not valid)
 * @pipe:	pipe to splice to
 * @len:	number of bytes to splice
 * @flags:	splice modifier flags
 *
 * Description:
 *    Will read pages from given socket and fill them into a pipe.
 *
 **/
ssize_t tcp_splice_read(struct socket *sock, loff_t *ppos,
			struct pipe_inode_info *pipe, size_t len,
			unsigned int flags)
{
	struct sock *sk = sock->sk;
	struct tcp_splice_state tss = {
		.pipe = pipe,
		.len = len,
		.flags = flags,
	};
	long timeo;
	ssize_t spliced;
	int ret;

	sock_rps_record_flow(sk);
	/*
	 * We can't seek on a socket input
	 */
	if (unlikely(*ppos))
		return -ESPIPE;

	ret = spliced = 0;

	lock_sock(sk);

	timeo = sock_rcvtimeo(sk, sock->file->f_flags & O_NONBLOCK);
	while (tss.len) {
		ret = __tcp_splice_read(sk, &tss);
		if (ret < 0)
			break;
		else if (!ret) {
			if (spliced)
				break;
			if (sock_flag(sk, SOCK_DONE))
				break;
			if (sk->sk_err) {
				ret = sock_error(sk);
				break;
			}
			if (sk->sk_shutdown & RCV_SHUTDOWN)
				break;
			if (sk->sk_state == TCP_CLOSE) {
				/*
				 * This occurs when user tries to read
				 * from never connected socket.
				 */
				if (!sock_flag(sk, SOCK_DONE))
					ret = -ENOTCONN;
				break;
			}
			if (!timeo) {
				ret = -EAGAIN;
				break;
			}
			sk_wait_data(sk, &timeo);
			if (signal_pending(current)) {
				ret = sock_intr_errno(timeo);
				break;
			}
			continue;
		}
		tss.len -= ret;
		spliced += ret;

		if (!timeo)
			break;
		release_sock(sk);
		lock_sock(sk);

		if (sk->sk_err || sk->sk_state == TCP_CLOSE ||
		    (sk->sk_shutdown & RCV_SHUTDOWN) ||
		    signal_pending(current))
			break;
	}

	release_sock(sk);

	if (spliced)
		return spliced;

	return ret;
}
EXPORT_SYMBOL(tcp_splice_read);

struct sk_buff *sk_stream_alloc_skb(struct sock *sk, int size, gfp_t gfp,
				    bool force_schedule)
{
	struct sk_buff *skb;

	/* The TCP header must be at least 32-bit aligned.  */
	size = ALIGN(size, 4);

	if (unlikely(tcp_under_memory_pressure(sk)))
		sk_mem_reclaim_partial(sk);

	skb = alloc_skb_fclone(size + sk->sk_prot->max_header, gfp);
	if (likely(skb)) {
		bool mem_scheduled;

		if (force_schedule) {
			mem_scheduled = true;
			sk_forced_mem_schedule(sk, skb->truesize);
		} else {
			mem_scheduled = sk_wmem_schedule(sk, skb->truesize);
		}
		if (likely(mem_scheduled)) {
			skb_reserve(skb, sk->sk_prot->max_header);
			/*
			 * Make sure that we have exactly size bytes
			 * available to the caller, no more, no less.
			 */
			skb->reserved_tailroom = skb->end - skb->tail - size;
			return skb;
		}
		__kfree_skb(skb);
	} else {
		sk->sk_prot->enter_memory_pressure(sk);
		sk_stream_moderate_sndbuf(sk);
	}
	return NULL;
}

static unsigned int tcp_xmit_size_goal(struct sock *sk, u32 mss_now,
				       int large_allowed)
{
	struct tcp_sock *tp = tcp_sk(sk);
	u32 new_size_goal, size_goal;

	if (!large_allowed || !sk_can_gso(sk))
		return mss_now;

	/* Note : tcp_tso_autosize() will eventually split this later */
	new_size_goal = sk->sk_gso_max_size - 1 - MAX_TCP_HEADER;
	new_size_goal = tcp_bound_to_half_wnd(tp, new_size_goal);

	/* We try hard to avoid divides here */
	size_goal = tp->gso_segs * mss_now;
	if (unlikely(new_size_goal < size_goal ||
		     new_size_goal >= size_goal + mss_now)) {
		tp->gso_segs = min_t(u16, new_size_goal / mss_now,
				     sk->sk_gso_max_segs);
		size_goal = tp->gso_segs * mss_now;
	}

	return max(size_goal, mss_now);
}

static int tcp_send_mss(struct sock *sk, int *size_goal, int flags)
{
	int mss_now;

	mss_now = tcp_current_mss(sk);
	*size_goal = tcp_xmit_size_goal(sk, mss_now, !(flags & MSG_OOB));

	return mss_now;
}

static ssize_t do_tcp_sendpages(struct sock *sk, struct page *page, int offset,
				size_t size, int flags)
{
	struct tcp_sock *tp = tcp_sk(sk);
	int mss_now, size_goal;
	int err;
	ssize_t copied;
	long timeo = sock_sndtimeo(sk, flags & MSG_DONTWAIT);

	/* Wait for a connection to finish. One exception is TCP Fast Open
	 * (passive side) where data is allowed to be sent before a connection
	 * is fully established.
	 */
	if (((1 << sk->sk_state) & ~(TCPF_ESTABLISHED | TCPF_CLOSE_WAIT)) &&
	    !tcp_passive_fastopen(sk)) {
		if ((err = sk_stream_wait_connect(sk, &timeo)) != 0)
			goto out_err;
	}

	clear_bit(SOCK_ASYNC_NOSPACE, &sk->sk_socket->flags);

	mss_now = tcp_send_mss(sk, &size_goal, flags);
	copied = 0;

	err = -EPIPE;
	if (sk->sk_err || (sk->sk_shutdown & SEND_SHUTDOWN))
		goto out_err;

	while (size > 0) {
		struct sk_buff *skb = tcp_write_queue_tail(sk);
		int copy, i;
		bool can_coalesce;

		if (!tcp_send_head(sk) || (copy = size_goal - skb->len) <= 0) {
new_segment:
			if (!sk_stream_memory_free(sk))
				goto wait_for_sndbuf;

			skb = sk_stream_alloc_skb(sk, 0, sk->sk_allocation,
						  skb_queue_empty(&sk->sk_write_queue));
			if (!skb)
				goto wait_for_memory;

			skb_entail(sk, skb);
			copy = size_goal;
		}

		if (copy > size)
			copy = size;

		i = skb_shinfo(skb)->nr_frags;
		can_coalesce = skb_can_coalesce(skb, i, page, offset);
		if (!can_coalesce && i >= MAX_SKB_FRAGS) {
			tcp_mark_push(tp, skb);
			goto new_segment;
		}
		if (!sk_wmem_schedule(sk, copy))
			goto wait_for_memory;

		if (can_coalesce) {
			skb_frag_size_add(&skb_shinfo(skb)->frags[i - 1], copy);
		} else {
			get_page(page);
			skb_fill_page_desc(skb, i, page, offset, copy);
		}
		skb_shinfo(skb)->tx_flags |= SKBTX_SHARED_FRAG;

		skb->len += copy;
		skb->data_len += copy;
		skb->truesize += copy;
		sk->sk_wmem_queued += copy;
		sk_mem_charge(sk, copy);
		skb->ip_summed = CHECKSUM_PARTIAL;
		tp->write_seq += copy;
		TCP_SKB_CB(skb)->end_seq += copy;
		tcp_skb_pcount_set(skb, 0);

		if (!copied)
			TCP_SKB_CB(skb)->tcp_flags &= ~TCPHDR_PSH;

		copied += copy;
		offset += copy;
		if (!(size -= copy)) {
			tcp_tx_timestamp(sk, skb);
			goto out;
		}

		if (skb->len < size_goal || (flags & MSG_OOB))
			continue;

		if (forced_push(tp)) {
			tcp_mark_push(tp, skb);
			__tcp_push_pending_frames(sk, mss_now, TCP_NAGLE_PUSH);
		} else if (skb == tcp_send_head(sk))
			tcp_push_one(sk, mss_now);
		continue;

wait_for_sndbuf:
		set_bit(SOCK_NOSPACE, &sk->sk_socket->flags);
wait_for_memory:
		tcp_push(sk, flags & ~MSG_MORE, mss_now,
			 TCP_NAGLE_PUSH, size_goal);

		if ((err = sk_stream_wait_memory(sk, &timeo)) != 0)
			goto do_error;

		mss_now = tcp_send_mss(sk, &size_goal, flags);
	}

out:
	if (copied && !(flags & MSG_SENDPAGE_NOTLAST))
		tcp_push(sk, flags, mss_now, tp->nonagle, size_goal);
	return copied;

do_error:
	if (copied)
		goto out;
out_err:
	/* make sure we wake any epoll edge trigger waiter */
	if (unlikely(skb_queue_len(&sk->sk_write_queue) == 0 && err == -EAGAIN))
		sk->sk_write_space(sk);
	return sk_stream_error(sk, flags, err);
}

int tcp_sendpage(struct sock *sk, struct page *page, int offset,
		 size_t size, int flags)
{
	ssize_t res;

	if (!(sk->sk_route_caps & NETIF_F_SG) ||
	    !(sk->sk_route_caps & NETIF_F_ALL_CSUM))
		return sock_no_sendpage(sk->sk_socket, page, offset, size,
					flags);

	lock_sock(sk);
	res = do_tcp_sendpages(sk, page, offset, size, flags);
	release_sock(sk);
	return res;
}
EXPORT_SYMBOL(tcp_sendpage);

static inline int select_size(const struct sock *sk, bool sg)
{
	const struct tcp_sock *tp = tcp_sk(sk);
	int tmp = tp->mss_cache;

	if (sg) {
		if (sk_can_gso(sk)) {
			/* Small frames wont use a full page:
			 * Payload will immediately follow tcp header.
			 */
			tmp = SKB_WITH_OVERHEAD(2048 - MAX_TCP_HEADER);
		} else {
			int pgbreak = SKB_MAX_HEAD(MAX_TCP_HEADER);

			if (tmp >= pgbreak &&
			    tmp <= pgbreak + (MAX_SKB_FRAGS - 1) * PAGE_SIZE)
				tmp = pgbreak;
		}
	}

	return tmp;
}

void tcp_free_fastopen_req(struct tcp_sock *tp)
{
	if (tp->fastopen_req) {
		kfree(tp->fastopen_req);
		tp->fastopen_req = NULL;
	}
}

static int tcp_sendmsg_fastopen(struct sock *sk, struct msghdr *msg,
				int *copied, size_t size)
{
	struct tcp_sock *tp = tcp_sk(sk);
	int err, flags;

	if (!(sysctl_tcp_fastopen & TFO_CLIENT_ENABLE))
		return -EOPNOTSUPP;
	if (tp->fastopen_req)
		return -EALREADY; /* Another Fast Open is in progress */

	tp->fastopen_req = kzalloc(sizeof(struct tcp_fastopen_request),
				   sk->sk_allocation);
	if (unlikely(!tp->fastopen_req))
		return -ENOBUFS;
	tp->fastopen_req->data = msg;
	tp->fastopen_req->size = size;

	flags = (msg->msg_flags & MSG_DONTWAIT) ? O_NONBLOCK : 0;
	err = __inet_stream_connect(sk->sk_socket, msg->msg_name,
				    msg->msg_namelen, flags);
	*copied = tp->fastopen_req->copied;
	tcp_free_fastopen_req(tp);
	return err;
}

int tcp_sendmsg(struct sock *sk, struct msghdr *msg, size_t size)
{
	struct tcp_sock *tp = tcp_sk(sk);
	struct sk_buff *skb;
	int flags, err, copied = 0;
	int mss_now = 0, size_goal, copied_syn = 0;
	bool sg;
	long timeo;

	lock_sock(sk);

	flags = msg->msg_flags;
	if (flags & MSG_FASTOPEN) {
		err = tcp_sendmsg_fastopen(sk, msg, &copied_syn, size);
		if (err == -EINPROGRESS && copied_syn > 0)
			goto out;
		else if (err)
			goto out_err;
	}

	timeo = sock_sndtimeo(sk, flags & MSG_DONTWAIT);

	/* Wait for a connection to finish. One exception is TCP Fast Open
	 * (passive side) where data is allowed to be sent before a connection
	 * is fully established.
	 */
	if (((1 << sk->sk_state) & ~(TCPF_ESTABLISHED | TCPF_CLOSE_WAIT)) &&
	    !tcp_passive_fastopen(sk)) {
		if ((err = sk_stream_wait_connect(sk, &timeo)) != 0)
			goto do_error;
	}

	if (unlikely(tp->repair)) {
		if (tp->repair_queue == TCP_RECV_QUEUE) {
			copied = tcp_send_rcvq(sk, msg, size);
			goto out_nopush;
		}

		err = -EINVAL;
		if (tp->repair_queue == TCP_NO_QUEUE)
			goto out_err;

		/* 'common' sending to sendq */
	}

	/* This should be in poll */
	clear_bit(SOCK_ASYNC_NOSPACE, &sk->sk_socket->flags);

	mss_now = tcp_send_mss(sk, &size_goal, flags);

	/* Ok commence sending. */
	copied = 0;

	err = -EPIPE;
	if (sk->sk_err || (sk->sk_shutdown & SEND_SHUTDOWN))
		goto out_err;

	sg = !!(sk->sk_route_caps & NETIF_F_SG);

	while (msg_data_left(msg)) {
		int copy = 0;
		int max = size_goal;

		skb = tcp_write_queue_tail(sk);
		if (tcp_send_head(sk)) {
			if (skb->ip_summed == CHECKSUM_NONE)
				max = mss_now;
			copy = max - skb->len;
		}

		if (copy <= 0) {
new_segment:
			/* Allocate new segment. If the interface is SG,
			 * allocate skb fitting to single page.
			 */
			if (!sk_stream_memory_free(sk))
				goto wait_for_sndbuf;

			skb = sk_stream_alloc_skb(sk,
						  select_size(sk, sg),
						  sk->sk_allocation,
						  skb_queue_empty(&sk->sk_write_queue));
			if (!skb)
				goto wait_for_memory;

			/*
			 * Check whether we can use HW checksum.
			 */
			if (sk->sk_route_caps & NETIF_F_ALL_CSUM)
				skb->ip_summed = CHECKSUM_PARTIAL;

			skb_entail(sk, skb);
			copy = size_goal;
			max = size_goal;

			/* All packets are restored as if they have
			 * already been sent. skb_mstamp isn't set to
			 * avoid wrong rtt estimation.
			 */
			if (tp->repair)
				TCP_SKB_CB(skb)->sacked |= TCPCB_REPAIRED;
		}

		/* Try to append data to the end of skb. */
		if (copy > msg_data_left(msg))
			copy = msg_data_left(msg);

		/* Where to copy to? */
		if (skb_availroom(skb) > 0) {
			/* We have some space in skb head. Superb! */
			copy = min_t(int, copy, skb_availroom(skb));
			err = skb_add_data_nocache(sk, skb, &msg->msg_iter, copy);
			if (err)
				goto do_fault;
		} else {
			bool merge = true;
			int i = skb_shinfo(skb)->nr_frags;
			struct page_frag *pfrag = sk_page_frag(sk);

			if (!sk_page_frag_refill(sk, pfrag))
				goto wait_for_memory;

			if (!skb_can_coalesce(skb, i, pfrag->page,
					      pfrag->offset)) {
				if (i == MAX_SKB_FRAGS || !sg) {
					tcp_mark_push(tp, skb);
					goto new_segment;
				}
				merge = false;
			}

			copy = min_t(int, copy, pfrag->size - pfrag->offset);

			if (!sk_wmem_schedule(sk, copy))
				goto wait_for_memory;

			err = skb_copy_to_page_nocache(sk, &msg->msg_iter, skb,
						       pfrag->page,
						       pfrag->offset,
						       copy);
			if (err)
				goto do_error;

			/* Update the skb. */
			if (merge) {
				skb_frag_size_add(&skb_shinfo(skb)->frags[i - 1], copy);
			} else {
				skb_fill_page_desc(skb, i, pfrag->page,
						   pfrag->offset, copy);
				get_page(pfrag->page);
			}
			pfrag->offset += copy;
		}

		if (!copied)
			TCP_SKB_CB(skb)->tcp_flags &= ~TCPHDR_PSH;

		tp->write_seq += copy;
		TCP_SKB_CB(skb)->end_seq += copy;
		tcp_skb_pcount_set(skb, 0);

		copied += copy;
		if (!msg_data_left(msg)) {
			tcp_tx_timestamp(sk, skb);
			goto out;
		}

		if (skb->len < max || (flags & MSG_OOB) || unlikely(tp->repair))
			continue;

		if (forced_push(tp)) {
			tcp_mark_push(tp, skb);
			__tcp_push_pending_frames(sk, mss_now, TCP_NAGLE_PUSH);
		} else if (skb == tcp_send_head(sk))
			tcp_push_one(sk, mss_now);
		continue;

wait_for_sndbuf:
		set_bit(SOCK_NOSPACE, &sk->sk_socket->flags);
wait_for_memory:
		if (copied)
			tcp_push(sk, flags & ~MSG_MORE, mss_now,
				 TCP_NAGLE_PUSH, size_goal);

		if ((err = sk_stream_wait_memory(sk, &timeo)) != 0)
			goto do_error;

		mss_now = tcp_send_mss(sk, &size_goal, flags);
	}

out:
	if (copied)
		tcp_push(sk, flags, mss_now, tp->nonagle, size_goal);
out_nopush:
	release_sock(sk);
	return copied + copied_syn;

do_fault:
	if (!skb->len) {
		tcp_unlink_write_queue(skb, sk);
		/* It is the one place in all of TCP, except connection
		 * reset, where we can be unlinking the send_head.
		 */
		tcp_check_send_head(sk, skb);
		sk_wmem_free_skb(sk, skb);
	}

do_error:
	if (copied + copied_syn)
		goto out;
out_err:
	err = sk_stream_error(sk, flags, err);
	/* make sure we wake any epoll edge trigger waiter */
	if (unlikely(skb_queue_len(&sk->sk_write_queue) == 0 && err == -EAGAIN))
		sk->sk_write_space(sk);
	release_sock(sk);
	return err;
}
EXPORT_SYMBOL(tcp_sendmsg);

/*
 *	Handle reading urgent data. BSD has very simple semantics for
 *	this, no blocking and very strange errors 8)
 */

static int tcp_recv_urg(struct sock *sk, struct msghdr *msg, int len, int flags)
{
	struct tcp_sock *tp = tcp_sk(sk);

	/* No URG data to read. */
	if (sock_flag(sk, SOCK_URGINLINE) || !tp->urg_data ||
	    tp->urg_data == TCP_URG_READ)
		return -EINVAL;	/* Yes this is right ! */

	if (sk->sk_state == TCP_CLOSE && !sock_flag(sk, SOCK_DONE))
		return -ENOTCONN;

	if (tp->urg_data & TCP_URG_VALID) {
		int err = 0;
		char c = tp->urg_data;

		if (!(flags & MSG_PEEK))
			tp->urg_data = TCP_URG_READ;

		/* Read urgent data. */
		msg->msg_flags |= MSG_OOB;

		if (len > 0) {
			if (!(flags & MSG_TRUNC))
				err = memcpy_to_msg(msg, &c, 1);
			len = 1;
		} else
			msg->msg_flags |= MSG_TRUNC;

		return err ? -EFAULT : len;
	}

	if (sk->sk_state == TCP_CLOSE || (sk->sk_shutdown & RCV_SHUTDOWN))
		return 0;

	/* Fixed the recv(..., MSG_OOB) behaviour.  BSD docs and
	 * the available implementations agree in this case:
	 * this call should never block, independent of the
	 * blocking state of the socket.
	 * Mike <pall@rz.uni-karlsruhe.de>
	 */
	return -EAGAIN;
}

static int tcp_peek_sndq(struct sock *sk, struct msghdr *msg, int len)
{
	struct sk_buff *skb;
	int copied = 0, err = 0;

	/* XXX -- need to support SO_PEEK_OFF */

	skb_queue_walk(&sk->sk_write_queue, skb) {
		err = skb_copy_datagram_msg(skb, 0, msg, skb->len);
		if (err)
			break;

		copied += skb->len;
	}

	return err ?: copied;
}

/* Clean up the receive buffer for full frames taken by the user,
 * then send an ACK if necessary.  COPIED is the number of bytes
 * tcp_recvmsg has given to the user so far, it speeds up the
 * calculation of whether or not we must ACK for the sake of
 * a window update.
 */
static void tcp_cleanup_rbuf(struct sock *sk, int copied)
{
	struct tcp_sock *tp = tcp_sk(sk);
	bool time_to_ack = false;

	struct sk_buff *skb = skb_peek(&sk->sk_receive_queue);

	WARN(skb && !before(tp->copied_seq, TCP_SKB_CB(skb)->end_seq),
	     "cleanup rbuf bug: copied %X seq %X rcvnxt %X\n",
	     tp->copied_seq, TCP_SKB_CB(skb)->end_seq, tp->rcv_nxt);

	if (inet_csk_ack_scheduled(sk)) {
		const struct inet_connection_sock *icsk = inet_csk(sk);
		   /* Delayed ACKs frequently hit locked sockets during bulk
		    * receive. */
		if (icsk->icsk_ack.blocked ||
		    /* Once-per-two-segments ACK was not sent by tcp_input.c */
		    tp->rcv_nxt - tp->rcv_wup > icsk->icsk_ack.rcv_mss ||
		    /*
		     * If this read emptied read buffer, we send ACK, if
		     * connection is not bidirectional, user drained
		     * receive buffer and there was a small segment
		     * in queue.
		     */
		    (copied > 0 &&
		     ((icsk->icsk_ack.pending & ICSK_ACK_PUSHED2) ||
		      ((icsk->icsk_ack.pending & ICSK_ACK_PUSHED) &&
		       !icsk->icsk_ack.pingpong)) &&
		      !atomic_read(&sk->sk_rmem_alloc)))
			time_to_ack = true;
	}

	/* We send an ACK if we can now advertise a non-zero window
	 * which has been raised "significantly".
	 *
	 * Even if window raised up to infinity, do not send window open ACK
	 * in states, where we will not receive more. It is useless.
	 */
	if (copied > 0 && !time_to_ack && !(sk->sk_shutdown & RCV_SHUTDOWN)) {
		__u32 rcv_window_now = tcp_receive_window(tp);

		/* Optimize, __tcp_select_window() is not cheap. */
		if (2*rcv_window_now <= tp->window_clamp) {
			__u32 new_window = __tcp_select_window(sk);

			/* Send ACK now, if this read freed lots of space
			 * in our buffer. Certainly, new_window is new window.
			 * We can advertise it now, if it is not less than current one.
			 * "Lots" means "at least twice" here.
			 */
			if (new_window && new_window >= 2 * rcv_window_now)
				time_to_ack = true;
		}
	}
	if (time_to_ack)
		tcp_send_ack(sk);
}

static void tcp_prequeue_process(struct sock *sk)
{
	struct sk_buff *skb;
	struct tcp_sock *tp = tcp_sk(sk);

	NET_INC_STATS_USER(sock_net(sk), LINUX_MIB_TCPPREQUEUED);

	/* RX process wants to run with disabled BHs, though it is not
	 * necessary */
	local_bh_disable();
	while ((skb = __skb_dequeue(&tp->ucopy.prequeue)) != NULL)
		sk_backlog_rcv(sk, skb);
	local_bh_enable();

	/* Clear memory counter. */
	tp->ucopy.memory = 0;
}

static struct sk_buff *tcp_recv_skb(struct sock *sk, u32 seq, u32 *off)
{
	struct sk_buff *skb;
	u32 offset;

	while ((skb = skb_peek(&sk->sk_receive_queue)) != NULL) {
		offset = seq - TCP_SKB_CB(skb)->seq;
		if (TCP_SKB_CB(skb)->tcp_flags & TCPHDR_SYN)
			offset--;
		if (offset < skb->len || (TCP_SKB_CB(skb)->tcp_flags & TCPHDR_FIN)) {
			*off = offset;
			return skb;
		}
		/* This looks weird, but this can happen if TCP collapsing
		 * splitted a fat GRO packet, while we released socket lock
		 * in skb_splice_bits()
		 */
		sk_eat_skb(sk, skb);
	}
	return NULL;
}

/*
 * This routine provides an alternative to tcp_recvmsg() for routines
 * that would like to handle copying from skbuffs directly in 'sendfile'
 * fashion.
 * Note:
 *	- It is assumed that the socket was locked by the caller.
 *	- The routine does not block.
 *	- At present, there is no support for reading OOB data
 *	  or for 'peeking' the socket using this routine
 *	  (although both would be easy to implement).
 */
int tcp_read_sock(struct sock *sk, read_descriptor_t *desc,
		  sk_read_actor_t recv_actor)
{
	struct sk_buff *skb;
	struct tcp_sock *tp = tcp_sk(sk);
	u32 seq = tp->copied_seq;
	u32 offset;
	int copied = 0;

	if (sk->sk_state == TCP_LISTEN)
		return -ENOTCONN;
	while ((skb = tcp_recv_skb(sk, seq, &offset)) != NULL) {
		if (offset < skb->len) {
			int used;
			size_t len;

			len = skb->len - offset;
			/* Stop reading if we hit a patch of urgent data */
			if (tp->urg_data) {
				u32 urg_offset = tp->urg_seq - seq;
				if (urg_offset < len)
					len = urg_offset;
				if (!len)
					break;
			}
			used = recv_actor(desc, skb, offset, len);
			if (used <= 0) {
				if (!copied)
					copied = used;
				break;
			} else if (used <= len) {
				seq += used;
				copied += used;
				offset += used;
			}
			/* If recv_actor drops the lock (e.g. TCP splice
			 * receive) the skb pointer might be invalid when
			 * getting here: tcp_collapse might have deleted it
			 * while aggregating skbs from the socket queue.
			 */
			skb = tcp_recv_skb(sk, seq - 1, &offset);
			if (!skb)
				break;
			/* TCP coalescing might have appended data to the skb.
			 * Try to splice more frags
			 */
			if (offset + 1 != skb->len)
				continue;
		}
		if (TCP_SKB_CB(skb)->tcp_flags & TCPHDR_FIN) {
			sk_eat_skb(sk, skb);
			++seq;
			break;
		}
		sk_eat_skb(sk, skb);
		if (!desc->count)
			break;
		tp->copied_seq = seq;
	}
	tp->copied_seq = seq;

	tcp_rcv_space_adjust(sk);

	/* Clean up data we have read: This will do ACK frames. */
	if (copied > 0) {
		tcp_recv_skb(sk, seq, &offset);
		tcp_cleanup_rbuf(sk, copied);
	}
	return copied;
}
EXPORT_SYMBOL(tcp_read_sock);

/*
 *	This routine copies from a sock struct into the user buffer.
 *
 *	Technical note: in 2.3 we work on _locked_ socket, so that
 *	tricks with *seq access order and skb->users are not required.
 *	Probably, code can be easily improved even more.
 */

int tcp_recvmsg(struct sock *sk, struct msghdr *msg, size_t len, int nonblock,
		int flags, int *addr_len)
{
	struct tcp_sock *tp = tcp_sk(sk);
	int copied = 0;
	u32 peek_seq;
	u32 *seq;
	unsigned long used;
	int err;
	int target;		/* Read at least this many bytes */
	long timeo;
	struct task_struct *user_recv = NULL;
	struct sk_buff *skb;
	u32 urg_hole = 0;

	if (unlikely(flags & MSG_ERRQUEUE))
		return inet_recv_error(sk, msg, len, addr_len);

	if (sk_can_busy_loop(sk) && skb_queue_empty(&sk->sk_receive_queue) &&
	    (sk->sk_state == TCP_ESTABLISHED))
		sk_busy_loop(sk, nonblock);

	lock_sock(sk);

	err = -ENOTCONN;
	if (sk->sk_state == TCP_LISTEN)
		goto out;

	timeo = sock_rcvtimeo(sk, nonblock);

	/* Urgent data needs to be handled specially. */
	if (flags & MSG_OOB)
		goto recv_urg;

	if (unlikely(tp->repair)) {
		err = -EPERM;
		if (!(flags & MSG_PEEK))
			goto out;

		if (tp->repair_queue == TCP_SEND_QUEUE)
			goto recv_sndq;

		err = -EINVAL;
		if (tp->repair_queue == TCP_NO_QUEUE)
			goto out;

		/* 'common' recv queue MSG_PEEK-ing */
	}

	seq = &tp->copied_seq;
	if (flags & MSG_PEEK) {
		peek_seq = tp->copied_seq;
		seq = &peek_seq;
	}

	target = sock_rcvlowat(sk, flags & MSG_WAITALL, len);

	do {
		u32 offset;

		/* Are we at urgent data? Stop if we have read anything or have SIGURG pending. */
		if (tp->urg_data && tp->urg_seq == *seq) {
			if (copied)
				break;
			if (signal_pending(current)) {
				copied = timeo ? sock_intr_errno(timeo) : -EAGAIN;
				break;
			}
		}

		/* Next get a buffer. */

		skb_queue_walk(&sk->sk_receive_queue, skb) {
			/* Now that we have two receive queues this
			 * shouldn't happen.
			 */
			if (WARN(before(*seq, TCP_SKB_CB(skb)->seq),
				 "recvmsg bug: copied %X seq %X rcvnxt %X fl %X\n",
				 *seq, TCP_SKB_CB(skb)->seq, tp->rcv_nxt,
				 flags))
				break;

			offset = *seq - TCP_SKB_CB(skb)->seq;
			if (TCP_SKB_CB(skb)->tcp_flags & TCPHDR_SYN)
				offset--;
			if (offset < skb->len)
				goto found_ok_skb;
			if (TCP_SKB_CB(skb)->tcp_flags & TCPHDR_FIN)
				goto found_fin_ok;
			WARN(!(flags & MSG_PEEK),
			     "recvmsg bug 2: copied %X seq %X rcvnxt %X fl %X\n",
			     *seq, TCP_SKB_CB(skb)->seq, tp->rcv_nxt, flags);
		}

		/* Well, if we have backlog, try to process it now yet. */

		if (copied >= target && !sk->sk_backlog.tail)
			break;

		if (copied) {
			if (sk->sk_err ||
			    sk->sk_state == TCP_CLOSE ||
			    (sk->sk_shutdown & RCV_SHUTDOWN) ||
			    !timeo ||
			    signal_pending(current))
				break;
		} else {
			if (sock_flag(sk, SOCK_DONE))
				break;

			if (sk->sk_err) {
				copied = sock_error(sk);
				break;
			}

			if (sk->sk_shutdown & RCV_SHUTDOWN)
				break;

			if (sk->sk_state == TCP_CLOSE) {
				if (!sock_flag(sk, SOCK_DONE)) {
					/* This occurs when user tries to read
					 * from never connected socket.
					 */
					copied = -ENOTCONN;
					break;
				}
				break;
			}

			if (!timeo) {
				copied = -EAGAIN;
				break;
			}

			if (signal_pending(current)) {
				copied = sock_intr_errno(timeo);
				break;
			}
		}

		tcp_cleanup_rbuf(sk, copied);

		if (!sysctl_tcp_low_latency && tp->ucopy.task == user_recv) {
			/* Install new reader */
			if (!user_recv && !(flags & (MSG_TRUNC | MSG_PEEK))) {
				user_recv = current;
				tp->ucopy.task = user_recv;
				tp->ucopy.msg = msg;
			}

			tp->ucopy.len = len;

			WARN_ON(tp->copied_seq != tp->rcv_nxt &&
				!(flags & (MSG_PEEK | MSG_TRUNC)));

			/* Ugly... If prequeue is not empty, we have to
			 * process it before releasing socket, otherwise
			 * order will be broken at second iteration.
			 * More elegant solution is required!!!
			 *
			 * Look: we have the following (pseudo)queues:
			 *
			 * 1. packets in flight
			 * 2. backlog
			 * 3. prequeue
			 * 4. receive_queue
			 *
			 * Each queue can be processed only if the next ones
			 * are empty. At this point we have empty receive_queue.
			 * But prequeue _can_ be not empty after 2nd iteration,
			 * when we jumped to start of loop because backlog
			 * processing added something to receive_queue.
			 * We cannot release_sock(), because backlog contains
			 * packets arrived _after_ prequeued ones.
			 *
			 * Shortly, algorithm is clear --- to process all
			 * the queues in order. We could make it more directly,
			 * requeueing packets from backlog to prequeue, if
			 * is not empty. It is more elegant, but eats cycles,
			 * unfortunately.
			 */
			if (!skb_queue_empty(&tp->ucopy.prequeue))
				goto do_prequeue;

			/* __ Set realtime policy in scheduler __ */
		}

		if (copied >= target) {
			/* Do not sleep, just process backlog. */
			release_sock(sk);
			lock_sock(sk);
		} else
			sk_wait_data(sk, &timeo);

		if (user_recv) {
			int chunk;

			/* __ Restore normal policy in scheduler __ */

			if ((chunk = len - tp->ucopy.len) != 0) {
				NET_ADD_STATS_USER(sock_net(sk), LINUX_MIB_TCPDIRECTCOPYFROMBACKLOG, chunk);
				len -= chunk;
				copied += chunk;
			}

			if (tp->rcv_nxt == tp->copied_seq &&
			    !skb_queue_empty(&tp->ucopy.prequeue)) {
do_prequeue:
				tcp_prequeue_process(sk);

				if ((chunk = len - tp->ucopy.len) != 0) {
					NET_ADD_STATS_USER(sock_net(sk), LINUX_MIB_TCPDIRECTCOPYFROMPREQUEUE, chunk);
					len -= chunk;
					copied += chunk;
				}
			}
		}
		if ((flags & MSG_PEEK) &&
		    (peek_seq - copied - urg_hole != tp->copied_seq)) {
			net_dbg_ratelimited("TCP(%s:%d): Application bug, race in MSG_PEEK\n",
					    current->comm,
					    task_pid_nr(current));
			peek_seq = tp->copied_seq;
		}
		continue;

	found_ok_skb:
		/* Ok so how much can we use? */
		used = skb->len - offset;
		if (len < used)
			used = len;

		/* Do we have urgent data here? */
		if (tp->urg_data) {
			u32 urg_offset = tp->urg_seq - *seq;
			if (urg_offset < used) {
				if (!urg_offset) {
					if (!sock_flag(sk, SOCK_URGINLINE)) {
						++*seq;
						urg_hole++;
						offset++;
						used--;
						if (!used)
							goto skip_copy;
					}
				} else
					used = urg_offset;
			}
		}

		if (!(flags & MSG_TRUNC)) {
			err = skb_copy_datagram_msg(skb, offset, msg, used);
			if (err) {
				/* Exception. Bailout! */
				if (!copied)
					copied = -EFAULT;
				break;
			}
		}

		*seq += used;
		copied += used;
		len -= used;

		tcp_rcv_space_adjust(sk);

skip_copy:
		if (tp->urg_data && after(tp->copied_seq, tp->urg_seq)) {
			tp->urg_data = 0;
			tcp_fast_path_check(sk);
		}
		if (used + offset < skb->len)
			continue;

		if (TCP_SKB_CB(skb)->tcp_flags & TCPHDR_FIN)
			goto found_fin_ok;
		if (!(flags & MSG_PEEK))
			sk_eat_skb(sk, skb);
		continue;

	found_fin_ok:
		/* Process the FIN. */
		++*seq;
		if (!(flags & MSG_PEEK))
			sk_eat_skb(sk, skb);
		break;
	} while (len > 0);

	if (user_recv) {
		if (!skb_queue_empty(&tp->ucopy.prequeue)) {
			int chunk;

			tp->ucopy.len = copied > 0 ? len : 0;

			tcp_prequeue_process(sk);

			if (copied > 0 && (chunk = len - tp->ucopy.len) != 0) {
				NET_ADD_STATS_USER(sock_net(sk), LINUX_MIB_TCPDIRECTCOPYFROMPREQUEUE, chunk);
				len -= chunk;
				copied += chunk;
			}
		}

		tp->ucopy.task = NULL;
		tp->ucopy.len = 0;
	}

	/* According to UNIX98, msg_name/msg_namelen are ignored
	 * on connected socket. I was just happy when found this 8) --ANK
	 */

	/* Clean up data we have read: This will do ACK frames. */
	tcp_cleanup_rbuf(sk, copied);

	release_sock(sk);
	return copied;

out:
	release_sock(sk);
	return err;

recv_urg:
	err = tcp_recv_urg(sk, msg, len, flags);
	goto out;

recv_sndq:
	err = tcp_peek_sndq(sk, msg, len);
	goto out;
}
EXPORT_SYMBOL(tcp_recvmsg);

void tcp_set_state(struct sock *sk, int state)
{
	int oldstate = sk->sk_state;

	switch (state) {
	case TCP_ESTABLISHED:
		if (oldstate != TCP_ESTABLISHED)
			TCP_INC_STATS(sock_net(sk), TCP_MIB_CURRESTAB);
		break;

	case TCP_CLOSE:
		if (oldstate == TCP_CLOSE_WAIT || oldstate == TCP_ESTABLISHED)
			TCP_INC_STATS(sock_net(sk), TCP_MIB_ESTABRESETS);

		sk->sk_prot->unhash(sk);
		if (inet_csk(sk)->icsk_bind_hash &&
		    !(sk->sk_userlocks & SOCK_BINDPORT_LOCK))
			inet_put_port(sk);
		/* fall through */
	default:
		if (oldstate == TCP_ESTABLISHED)
			TCP_DEC_STATS(sock_net(sk), TCP_MIB_CURRESTAB);
	}

	/* Change state AFTER socket is unhashed to avoid closed
	 * socket sitting in hash tables.
	 */
	sk->sk_state = state;

#ifdef STATE_TRACE
	SOCK_DEBUG(sk, "TCP sk=%p, State %s -> %s\n", sk, statename[oldstate], statename[state]);
#endif
}
EXPORT_SYMBOL_GPL(tcp_set_state);

/*
 *	State processing on a close. This implements the state shift for
 *	sending our FIN frame. Note that we only send a FIN for some
 *	states. A shutdown() may have already sent the FIN, or we may be
 *	closed.
 */

static const unsigned char new_state[16] = {
  /* current state:        new state:      action:	*/
  [0 /* (Invalid) */]	= TCP_CLOSE,
  [TCP_ESTABLISHED]	= TCP_FIN_WAIT1 | TCP_ACTION_FIN,
  [TCP_SYN_SENT]	= TCP_CLOSE,
  [TCP_SYN_RECV]	= TCP_FIN_WAIT1 | TCP_ACTION_FIN,
  [TCP_FIN_WAIT1]	= TCP_FIN_WAIT1,
  [TCP_FIN_WAIT2]	= TCP_FIN_WAIT2,
  [TCP_TIME_WAIT]	= TCP_CLOSE,
  [TCP_CLOSE]		= TCP_CLOSE,
  [TCP_CLOSE_WAIT]	= TCP_LAST_ACK  | TCP_ACTION_FIN,
  [TCP_LAST_ACK]	= TCP_LAST_ACK,
  [TCP_LISTEN]		= TCP_CLOSE,
  [TCP_CLOSING]		= TCP_CLOSING,
  [TCP_NEW_SYN_RECV]	= TCP_CLOSE,	/* should not happen ! */
};

static int tcp_close_state(struct sock *sk)
{
	int next = (int)new_state[sk->sk_state];
	int ns = next & TCP_STATE_MASK;

	tcp_set_state(sk, ns);

	return next & TCP_ACTION_FIN;
}

/*
 *	Shutdown the sending side of a connection. Much like close except
 *	that we don't receive shut down or sock_set_flag(sk, SOCK_DEAD).
 */

void tcp_shutdown(struct sock *sk, int how)
{
	/*	We need to grab some memory, and put together a FIN,
	 *	and then put it into the queue to be sent.
	 *		Tim MacKenzie(tym@dibbler.cs.monash.edu.au) 4 Dec '92.
	 */
	if (!(how & SEND_SHUTDOWN))
		return;

	/* If we've already sent a FIN, or it's a closed state, skip this. */
	if ((1 << sk->sk_state) &
	    (TCPF_ESTABLISHED | TCPF_SYN_SENT |
	     TCPF_SYN_RECV | TCPF_CLOSE_WAIT)) {
		/* Clear out any half completed packets.  FIN if needed. */
		if (tcp_close_state(sk))
			tcp_send_fin(sk);
	}
}
EXPORT_SYMBOL(tcp_shutdown);

bool tcp_check_oom(struct sock *sk, int shift)
{
	bool too_many_orphans, out_of_socket_memory;

	too_many_orphans = tcp_too_many_orphans(sk, shift);
	out_of_socket_memory = tcp_out_of_memory(sk);

	if (too_many_orphans)
		net_info_ratelimited("too many orphaned sockets\n");
	if (out_of_socket_memory)
		net_info_ratelimited("out of memory -- consider tuning tcp_mem\n");
	return too_many_orphans || out_of_socket_memory;
}

void tcp_close(struct sock *sk, long timeout)
{
	struct sk_buff *skb;
	int data_was_unread = 0;
	int state;

	lock_sock(sk);
	sk->sk_shutdown = SHUTDOWN_MASK;

	if (sk->sk_state == TCP_LISTEN) {
		tcp_set_state(sk, TCP_CLOSE);

		/* Special case. */
		inet_csk_listen_stop(sk);

		goto adjudge_to_death;
	}

	/*  We need to flush the recv. buffs.  We do this only on the
	 *  descriptor close, not protocol-sourced closes, because the
	 *  reader process may not have drained the data yet!
	 */
	while ((skb = __skb_dequeue(&sk->sk_receive_queue)) != NULL) {
		u32 len = TCP_SKB_CB(skb)->end_seq - TCP_SKB_CB(skb)->seq;

		if (TCP_SKB_CB(skb)->tcp_flags & TCPHDR_FIN)
			len--;
		data_was_unread += len;
		__kfree_skb(skb);
	}

	sk_mem_reclaim(sk);

	/* If socket has been already reset (e.g. in tcp_reset()) - kill it. */
	if (sk->sk_state == TCP_CLOSE)
		goto adjudge_to_death;

	/* As outlined in RFC 2525, section 2.17, we send a RST here because
	 * data was lost. To witness the awful effects of the old behavior of
	 * always doing a FIN, run an older 2.1.x kernel or 2.0.x, start a bulk
	 * GET in an FTP client, suspend the process, wait for the client to
	 * advertise a zero window, then kill -9 the FTP client, wheee...
	 * Note: timeout is always zero in such a case.
	 */
	if (unlikely(tcp_sk(sk)->repair)) {
		sk->sk_prot->disconnect(sk, 0);
	} else if (data_was_unread) {
		/* Unread data was tossed, zap the connection. */
		NET_INC_STATS_USER(sock_net(sk), LINUX_MIB_TCPABORTONCLOSE);
		tcp_set_state(sk, TCP_CLOSE);
		tcp_send_active_reset(sk, sk->sk_allocation);
	} else if (sock_flag(sk, SOCK_LINGER) && !sk->sk_lingertime) {
		/* Check zero linger _after_ checking for unread data. */
		sk->sk_prot->disconnect(sk, 0);
		NET_INC_STATS_USER(sock_net(sk), LINUX_MIB_TCPABORTONDATA);
	} else if (tcp_close_state(sk)) {
		/* We FIN if the application ate all the data before
		 * zapping the connection.
		 */

		/* RED-PEN. Formally speaking, we have broken TCP state
		 * machine. State transitions:
		 *
		 * TCP_ESTABLISHED -> TCP_FIN_WAIT1
		 * TCP_SYN_RECV	-> TCP_FIN_WAIT1 (forget it, it's impossible)
		 * TCP_CLOSE_WAIT -> TCP_LAST_ACK
		 *
		 * are legal only when FIN has been sent (i.e. in window),
		 * rather than queued out of window. Purists blame.
		 *
		 * F.e. "RFC state" is ESTABLISHED,
		 * if Linux state is FIN-WAIT-1, but FIN is still not sent.
		 *
		 * The visible declinations are that sometimes
		 * we enter time-wait state, when it is not required really
		 * (harmless), do not send active resets, when they are
		 * required by specs (TCP_ESTABLISHED, TCP_CLOSE_WAIT, when
		 * they look as CLOSING or LAST_ACK for Linux)
		 * Probably, I missed some more holelets.
		 * 						--ANK
		 * XXX (TFO) - To start off we don't support SYN+ACK+FIN
		 * in a single packet! (May consider it later but will
		 * probably need API support or TCP_CORK SYN-ACK until
		 * data is written and socket is closed.)
		 */
		tcp_send_fin(sk);
	}

	sk_stream_wait_close(sk, timeout);

adjudge_to_death:
	state = sk->sk_state;
	sock_hold(sk);
	sock_orphan(sk);

	/* It is the last release_sock in its life. It will remove backlog. */
	release_sock(sk);


	/* Now socket is owned by kernel and we acquire BH lock
	   to finish close. No need to check for user refs.
	 */
	local_bh_disable();
	bh_lock_sock(sk);
	WARN_ON(sock_owned_by_user(sk));

	percpu_counter_inc(sk->sk_prot->orphan_count);

	/* Have we already been destroyed by a softirq or backlog? */
	if (state != TCP_CLOSE && sk->sk_state == TCP_CLOSE)
		goto out;

	/*	This is a (useful) BSD violating of the RFC. There is a
	 *	problem with TCP as specified in that the other end could
	 *	keep a socket open forever with no application left this end.
	 *	We use a 1 minute timeout (about the same as BSD) then kill
	 *	our end. If they send after that then tough - BUT: long enough
	 *	that we won't make the old 4*rto = almost no time - whoops
	 *	reset mistake.
	 *
	 *	Nope, it was not mistake. It is really desired behaviour
	 *	f.e. on http servers, when such sockets are useless, but
	 *	consume significant resources. Let's do it with special
	 *	linger2	option.					--ANK
	 */

	if (sk->sk_state == TCP_FIN_WAIT2) {
		struct tcp_sock *tp = tcp_sk(sk);
		if (tp->linger2 < 0) {
			tcp_set_state(sk, TCP_CLOSE);
			tcp_send_active_reset(sk, GFP_ATOMIC);
			NET_INC_STATS_BH(sock_net(sk),
					LINUX_MIB_TCPABORTONLINGER);
		} else {
			const int tmo = tcp_fin_time(sk);

			if (tmo > TCP_TIMEWAIT_LEN) {
				inet_csk_reset_keepalive_timer(sk,
						tmo - TCP_TIMEWAIT_LEN);
			} else {
				tcp_time_wait(sk, TCP_FIN_WAIT2, tmo);
				goto out;
			}
		}
	}
	if (sk->sk_state != TCP_CLOSE) {
		sk_mem_reclaim(sk);
		if (tcp_check_oom(sk, 0)) {
			tcp_set_state(sk, TCP_CLOSE);
			tcp_send_active_reset(sk, GFP_ATOMIC);
			NET_INC_STATS_BH(sock_net(sk),
					LINUX_MIB_TCPABORTONMEMORY);
		}
	}

	if (sk->sk_state == TCP_CLOSE) {
		struct request_sock *req = tcp_sk(sk)->fastopen_rsk;
		/* We could get here with a non-NULL req if the socket is
		 * aborted (e.g., closed with unread data) before 3WHS
		 * finishes.
		 */
		if (req)
			reqsk_fastopen_remove(sk, req, false);
		inet_csk_destroy_sock(sk);
	}
	/* Otherwise, socket is reprieved until protocol close. */

out:
	bh_unlock_sock(sk);
	local_bh_enable();
	sock_put(sk);
}
EXPORT_SYMBOL(tcp_close);

/* These states need RST on ABORT according to RFC793 */

static inline bool tcp_need_reset(int state)
{
	return (1 << state) &
	       (TCPF_ESTABLISHED | TCPF_CLOSE_WAIT | TCPF_FIN_WAIT1 |
		TCPF_FIN_WAIT2 | TCPF_SYN_RECV);
}

int tcp_disconnect(struct sock *sk, int flags)
{
	struct inet_sock *inet = inet_sk(sk);
	struct inet_connection_sock *icsk = inet_csk(sk);
	struct tcp_sock *tp = tcp_sk(sk);
	int err = 0;
	int old_state = sk->sk_state;

	if (old_state != TCP_CLOSE)
		tcp_set_state(sk, TCP_CLOSE);

	/* ABORT function of RFC793 */
	if (old_state == TCP_LISTEN) {
		inet_csk_listen_stop(sk);
	} else if (unlikely(tp->repair)) {
		sk->sk_err = ECONNABORTED;
	} else if (tcp_need_reset(old_state) ||
		   (tp->snd_nxt != tp->write_seq &&
		    (1 << old_state) & (TCPF_CLOSING | TCPF_LAST_ACK))) {
		/* The last check adjusts for discrepancy of Linux wrt. RFC
		 * states
		 */
		tcp_send_active_reset(sk, gfp_any());
		sk->sk_err = ECONNRESET;
	} else if (old_state == TCP_SYN_SENT)
		sk->sk_err = ECONNRESET;

	tcp_clear_xmit_timers(sk);
	__skb_queue_purge(&sk->sk_receive_queue);
	tcp_write_queue_purge(sk);
	__skb_queue_purge(&tp->out_of_order_queue);

	inet->inet_dport = 0;

	if (!(sk->sk_userlocks & SOCK_BINDADDR_LOCK))
		inet_reset_saddr(sk);

	sk->sk_shutdown = 0;
	sock_reset_flag(sk, SOCK_DONE);
	tp->srtt_us = 0;
	if ((tp->write_seq += tp->max_window + 2) == 0)
		tp->write_seq = 1;
	icsk->icsk_backoff = 0;
	tp->snd_cwnd = 2;
	icsk->icsk_probes_out = 0;
	tp->packets_out = 0;
	tp->snd_ssthresh = TCP_INFINITE_SSTHRESH;
	tp->snd_cwnd_cnt = 0;
	tp->window_clamp = 0;
	tcp_set_ca_state(sk, TCP_CA_Open);
	tcp_clear_retrans(tp);
	inet_csk_delack_init(sk);
	tcp_init_send_head(sk);
	memset(&tp->rx_opt, 0, sizeof(tp->rx_opt));
	__sk_dst_reset(sk);

	WARN_ON(inet->inet_num && !icsk->icsk_bind_hash);

	sk->sk_error_report(sk);
	return err;
}
EXPORT_SYMBOL(tcp_disconnect);

void tcp_sock_destruct(struct sock *sk)
{
	inet_sock_destruct(sk);

	kfree(inet_csk(sk)->icsk_accept_queue.fastopenq);
}

static inline bool tcp_can_repair_sock(const struct sock *sk)
{
	return ns_capable(sock_net(sk)->user_ns, CAP_NET_ADMIN) &&
		((1 << sk->sk_state) & (TCPF_CLOSE | TCPF_ESTABLISHED));
}

static int tcp_repair_options_est(struct tcp_sock *tp,
		struct tcp_repair_opt __user *optbuf, unsigned int len)
{
	struct tcp_repair_opt opt;

	while (len >= sizeof(opt)) {
		if (copy_from_user(&opt, optbuf, sizeof(opt)))
			return -EFAULT;

		optbuf++;
		len -= sizeof(opt);

		switch (opt.opt_code) {
		case TCPOPT_MSS:
			tp->rx_opt.mss_clamp = opt.opt_val;
			break;
		case TCPOPT_WINDOW:
			{
				u16 snd_wscale = opt.opt_val & 0xFFFF;
				u16 rcv_wscale = opt.opt_val >> 16;

				if (snd_wscale > 14 || rcv_wscale > 14)
					return -EFBIG;

				tp->rx_opt.snd_wscale = snd_wscale;
				tp->rx_opt.rcv_wscale = rcv_wscale;
				tp->rx_opt.wscale_ok = 1;
			}
			break;
		case TCPOPT_SACK_PERM:
			if (opt.opt_val != 0)
				return -EINVAL;

			tp->rx_opt.sack_ok |= TCP_SACK_SEEN;
			if (sysctl_tcp_fack)
				tcp_enable_fack(tp);
			break;
		case TCPOPT_TIMESTAMP:
			if (opt.opt_val != 0)
				return -EINVAL;

			tp->rx_opt.tstamp_ok = 1;
			break;
		}
	}

	return 0;
}

/*
 *	Socket option code for TCP.
 */
static int do_tcp_setsockopt(struct sock *sk, int level,
		int optname, char __user *optval, unsigned int optlen)
{
	struct tcp_sock *tp = tcp_sk(sk);
	struct inet_connection_sock *icsk = inet_csk(sk);
	int val;
	int err = 0;

	/* These are data/string values, all the others are ints */
	switch (optname) {
	case TCP_CONGESTION: {
		char name[TCP_CA_NAME_MAX];

		if (optlen < 1)
			return -EINVAL;

		val = strncpy_from_user(name, optval,
					min_t(long, TCP_CA_NAME_MAX-1, optlen));
		if (val < 0)
			return -EFAULT;
		name[val] = 0;

		lock_sock(sk);
		err = tcp_set_congestion_control(sk, name);
		release_sock(sk);
		return err;
	}
	default:
		/* fallthru */
		break;
	}

	if (optlen < sizeof(int))
		return -EINVAL;

	if (get_user(val, (int __user *)optval))
		return -EFAULT;

	lock_sock(sk);

	switch (optname) {
	case TCP_MAXSEG:
		/* Values greater than interface MTU won't take effect. However
		 * at the point when this call is done we typically don't yet
		 * know which interface is going to be used */
		if (val < TCP_MIN_MSS || val > MAX_TCP_WINDOW) {
			err = -EINVAL;
			break;
		}
		tp->rx_opt.user_mss = val;
		break;

	case TCP_NODELAY:
		if (val) {
			/* TCP_NODELAY is weaker than TCP_CORK, so that
			 * this option on corked socket is remembered, but
			 * it is not activated until cork is cleared.
			 *
			 * However, when TCP_NODELAY is set we make
			 * an explicit push, which overrides even TCP_CORK
			 * for currently queued segments.
			 */
			tp->nonagle |= TCP_NAGLE_OFF|TCP_NAGLE_PUSH;
			tcp_push_pending_frames(sk);
		} else {
			tp->nonagle &= ~TCP_NAGLE_OFF;
		}
		break;

	case TCP_THIN_LINEAR_TIMEOUTS:
		if (val < 0 || val > 1)
			err = -EINVAL;
		else
			tp->thin_lto = val;
		break;

	case TCP_THIN_DUPACK:
		if (val < 0 || val > 1)
			err = -EINVAL;
		else {
			tp->thin_dupack = val;
			if (tp->thin_dupack)
				tcp_disable_early_retrans(tp);
		}
		break;

	case TCP_REPAIR:
		if (!tcp_can_repair_sock(sk))
			err = -EPERM;
		else if (val == 1) {
			tp->repair = 1;
			sk->sk_reuse = SK_FORCE_REUSE;
			tp->repair_queue = TCP_NO_QUEUE;
		} else if (val == 0) {
			tp->repair = 0;
			sk->sk_reuse = SK_NO_REUSE;
			tcp_send_window_probe(sk);
		} else
			err = -EINVAL;

		break;

	case TCP_REPAIR_QUEUE:
		if (!tp->repair)
			err = -EPERM;
		else if (val < TCP_QUEUES_NR)
			tp->repair_queue = val;
		else
			err = -EINVAL;
		break;

	case TCP_QUEUE_SEQ:
		if (sk->sk_state != TCP_CLOSE)
			err = -EPERM;
		else if (tp->repair_queue == TCP_SEND_QUEUE)
			tp->write_seq = val;
		else if (tp->repair_queue == TCP_RECV_QUEUE)
			tp->rcv_nxt = val;
		else
			err = -EINVAL;
		break;

	case TCP_REPAIR_OPTIONS:
		if (!tp->repair)
			err = -EINVAL;
		else if (sk->sk_state == TCP_ESTABLISHED)
			err = tcp_repair_options_est(tp,
					(struct tcp_repair_opt __user *)optval,
					optlen);
		else
			err = -EPERM;
		break;

	case TCP_CORK:
		/* When set indicates to always queue non-full frames.
		 * Later the user clears this option and we transmit
		 * any pending partial frames in the queue.  This is
		 * meant to be used alongside sendfile() to get properly
		 * filled frames when the user (for example) must write
		 * out headers with a write() call first and then use
		 * sendfile to send out the data parts.
		 *
		 * TCP_CORK can be set together with TCP_NODELAY and it is
		 * stronger than TCP_NODELAY.
		 */
		if (val) {
			tp->nonagle |= TCP_NAGLE_CORK;
		} else {
			tp->nonagle &= ~TCP_NAGLE_CORK;
			if (tp->nonagle&TCP_NAGLE_OFF)
				tp->nonagle |= TCP_NAGLE_PUSH;
			tcp_push_pending_frames(sk);
		}
		break;

	case TCP_KEEPIDLE:
		if (val < 1 || val > MAX_TCP_KEEPIDLE)
			err = -EINVAL;
		else {
			tp->keepalive_time = val * HZ;
			if (sock_flag(sk, SOCK_KEEPOPEN) &&
			    !((1 << sk->sk_state) &
			      (TCPF_CLOSE | TCPF_LISTEN))) {
				u32 elapsed = keepalive_time_elapsed(tp);
				if (tp->keepalive_time > elapsed)
					elapsed = tp->keepalive_time - elapsed;
				else
					elapsed = 0;
				inet_csk_reset_keepalive_timer(sk, elapsed);
			}
		}
		break;
	case TCP_KEEPINTVL:
		if (val < 1 || val > MAX_TCP_KEEPINTVL)
			err = -EINVAL;
		else
			tp->keepalive_intvl = val * HZ;
		break;
	case TCP_KEEPCNT:
		if (val < 1 || val > MAX_TCP_KEEPCNT)
			err = -EINVAL;
		else
			tp->keepalive_probes = val;
		break;
	case TCP_SYNCNT:
		if (val < 1 || val > MAX_TCP_SYNCNT)
			err = -EINVAL;
		else
			icsk->icsk_syn_retries = val;
		break;

	case TCP_SAVE_SYN:
		if (val < 0 || val > 1)
			err = -EINVAL;
		else
			tp->save_syn = val;
		break;

	case TCP_LINGER2:
		if (val < 0)
			tp->linger2 = -1;
		else if (val > sysctl_tcp_fin_timeout / HZ)
			tp->linger2 = 0;
		else
			tp->linger2 = val * HZ;
		break;

	case TCP_DEFER_ACCEPT:
		/* Translate value in seconds to number of retransmits */
		icsk->icsk_accept_queue.rskq_defer_accept =
			secs_to_retrans(val, TCP_TIMEOUT_INIT / HZ,
					TCP_RTO_MAX / HZ);
		break;

	case TCP_WINDOW_CLAMP:
		if (!val) {
			if (sk->sk_state != TCP_CLOSE) {
				err = -EINVAL;
				break;
			}
			tp->window_clamp = 0;
		} else
			tp->window_clamp = val < SOCK_MIN_RCVBUF / 2 ?
						SOCK_MIN_RCVBUF / 2 : val;
		break;

	case TCP_QUICKACK:
		if (!val) {
			icsk->icsk_ack.pingpong = 1;
		} else {
			icsk->icsk_ack.pingpong = 0;
			if ((1 << sk->sk_state) &
			    (TCPF_ESTABLISHED | TCPF_CLOSE_WAIT) &&
			    inet_csk_ack_scheduled(sk)) {
				icsk->icsk_ack.pending |= ICSK_ACK_PUSHED;
				tcp_cleanup_rbuf(sk, 1);
				if (!(val & 1))
					icsk->icsk_ack.pingpong = 1;
			}
		}
		break;

#ifdef CONFIG_TCP_MD5SIG
	case TCP_MD5SIG:
		/* Read the IP->Key mappings from userspace */
		err = tp->af_specific->md5_parse(sk, optval, optlen);
		break;
#endif
	case TCP_USER_TIMEOUT:
		/* Cap the max time in ms TCP will retry or probe the window
		 * before giving up and aborting (ETIMEDOUT) a connection.
		 */
		if (val < 0)
			err = -EINVAL;
		else
			icsk->icsk_user_timeout = msecs_to_jiffies(val);
		break;

	case TCP_FASTOPEN:
		if (val >= 0 && ((1 << sk->sk_state) & (TCPF_CLOSE |
		    TCPF_LISTEN)))
			err = fastopen_init_queue(sk, val);
		else
			err = -EINVAL;
		break;
	case TCP_TIMESTAMP:
		if (!tp->repair)
			err = -EPERM;
		else
			tp->tsoffset = val - tcp_time_stamp;
		break;
	case TCP_NOTSENT_LOWAT:
		tp->notsent_lowat = val;
		sk->sk_write_space(sk);
		break;
	default:
		err = -ENOPROTOOPT;
		break;
	}

	release_sock(sk);
	return err;
}

int tcp_setsockopt(struct sock *sk, int level, int optname, char __user *optval,
		   unsigned int optlen)
{
	const struct inet_connection_sock *icsk = inet_csk(sk);

	if (level != SOL_TCP)
		return icsk->icsk_af_ops->setsockopt(sk, level, optname,
						     optval, optlen);
	return do_tcp_setsockopt(sk, level, optname, optval, optlen);
}
EXPORT_SYMBOL(tcp_setsockopt);

#ifdef CONFIG_COMPAT
int compat_tcp_setsockopt(struct sock *sk, int level, int optname,
			  char __user *optval, unsigned int optlen)
{
	if (level != SOL_TCP)
		return inet_csk_compat_setsockopt(sk, level, optname,
						  optval, optlen);
	return do_tcp_setsockopt(sk, level, optname, optval, optlen);
}
EXPORT_SYMBOL(compat_tcp_setsockopt);
#endif

/* Return information about state of tcp endpoint in API format. */
void tcp_get_info(struct sock *sk, struct tcp_info *info)
{
	const struct tcp_sock *tp = tcp_sk(sk);
	const struct inet_connection_sock *icsk = inet_csk(sk);
	u32 now = tcp_time_stamp;
	unsigned int start;
	u32 rate;

	memset(info, 0, sizeof(*info));

	info->tcpi_state = sk->sk_state;
	info->tcpi_ca_state = icsk->icsk_ca_state;
	info->tcpi_retransmits = icsk->icsk_retransmits;
	info->tcpi_probes = icsk->icsk_probes_out;
	info->tcpi_backoff = icsk->icsk_backoff;

	if (tp->rx_opt.tstamp_ok)
		info->tcpi_options |= TCPI_OPT_TIMESTAMPS;
	if (tcp_is_sack(tp))
		info->tcpi_options |= TCPI_OPT_SACK;
	if (tp->rx_opt.wscale_ok) {
		info->tcpi_options |= TCPI_OPT_WSCALE;
		info->tcpi_snd_wscale = tp->rx_opt.snd_wscale;
		info->tcpi_rcv_wscale = tp->rx_opt.rcv_wscale;
	}

	if (tp->ecn_flags & TCP_ECN_OK)
		info->tcpi_options |= TCPI_OPT_ECN;
	if (tp->ecn_flags & TCP_ECN_SEEN)
		info->tcpi_options |= TCPI_OPT_ECN_SEEN;
	if (tp->syn_data_acked)
		info->tcpi_options |= TCPI_OPT_SYN_DATA;

	info->tcpi_rto = jiffies_to_usecs(icsk->icsk_rto);
	info->tcpi_ato = jiffies_to_usecs(icsk->icsk_ack.ato);
	info->tcpi_snd_mss = tp->mss_cache;
	info->tcpi_rcv_mss = icsk->icsk_ack.rcv_mss;

	if (sk->sk_state == TCP_LISTEN) {
		info->tcpi_unacked = sk->sk_ack_backlog;
		info->tcpi_sacked = sk->sk_max_ack_backlog;
	} else {
		info->tcpi_unacked = tp->packets_out;
		info->tcpi_sacked = tp->sacked_out;
	}
	info->tcpi_lost = tp->lost_out;
	info->tcpi_retrans = tp->retrans_out;
	info->tcpi_fackets = tp->fackets_out;

	info->tcpi_last_data_sent = jiffies_to_msecs(now - tp->lsndtime);
	info->tcpi_last_data_recv = jiffies_to_msecs(now - icsk->icsk_ack.lrcvtime);
	info->tcpi_last_ack_recv = jiffies_to_msecs(now - tp->rcv_tstamp);

	info->tcpi_pmtu = icsk->icsk_pmtu_cookie;
	info->tcpi_rcv_ssthresh = tp->rcv_ssthresh;
	info->tcpi_rtt = tp->srtt_us >> 3;
	info->tcpi_rttvar = tp->mdev_us >> 2;
	info->tcpi_snd_ssthresh = tp->snd_ssthresh;
	info->tcpi_snd_cwnd = tp->snd_cwnd;
	info->tcpi_advmss = tp->advmss;
	info->tcpi_reordering = tp->reordering;

	info->tcpi_rcv_rtt = jiffies_to_usecs(tp->rcv_rtt_est.rtt)>>3;
	info->tcpi_rcv_space = tp->rcvq_space.space;

	info->tcpi_total_retrans = tp->total_retrans;

	rate = READ_ONCE(sk->sk_pacing_rate);
	info->tcpi_pacing_rate = rate != ~0U ? rate : ~0ULL;

	rate = READ_ONCE(sk->sk_max_pacing_rate);
	info->tcpi_max_pacing_rate = rate != ~0U ? rate : ~0ULL;

<<<<<<< HEAD
	spin_lock_bh(&sk->sk_lock.slock);
	info->tcpi_bytes_acked = tp->bytes_acked;
	info->tcpi_bytes_received = tp->bytes_received;
	info->tcpi_segs_out = tp->segs_out;
	info->tcpi_segs_in = tp->segs_in;
	spin_unlock_bh(&sk->sk_lock.slock);
=======
	do {
		start = u64_stats_fetch_begin_irq(&tp->syncp);
		info->tcpi_bytes_acked = tp->bytes_acked;
		info->tcpi_bytes_received = tp->bytes_received;
	} while (u64_stats_fetch_retry_irq(&tp->syncp, start));
>>>>>>> cf539cbd
}
EXPORT_SYMBOL_GPL(tcp_get_info);

static int do_tcp_getsockopt(struct sock *sk, int level,
		int optname, char __user *optval, int __user *optlen)
{
	struct inet_connection_sock *icsk = inet_csk(sk);
	struct tcp_sock *tp = tcp_sk(sk);
	int val, len;

	if (get_user(len, optlen))
		return -EFAULT;

	len = min_t(unsigned int, len, sizeof(int));

	if (len < 0)
		return -EINVAL;

	switch (optname) {
	case TCP_MAXSEG:
		val = tp->mss_cache;
		if (!val && ((1 << sk->sk_state) & (TCPF_CLOSE | TCPF_LISTEN)))
			val = tp->rx_opt.user_mss;
		if (tp->repair)
			val = tp->rx_opt.mss_clamp;
		break;
	case TCP_NODELAY:
		val = !!(tp->nonagle&TCP_NAGLE_OFF);
		break;
	case TCP_CORK:
		val = !!(tp->nonagle&TCP_NAGLE_CORK);
		break;
	case TCP_KEEPIDLE:
		val = keepalive_time_when(tp) / HZ;
		break;
	case TCP_KEEPINTVL:
		val = keepalive_intvl_when(tp) / HZ;
		break;
	case TCP_KEEPCNT:
		val = keepalive_probes(tp);
		break;
	case TCP_SYNCNT:
		val = icsk->icsk_syn_retries ? : sysctl_tcp_syn_retries;
		break;
	case TCP_LINGER2:
		val = tp->linger2;
		if (val >= 0)
			val = (val ? : sysctl_tcp_fin_timeout) / HZ;
		break;
	case TCP_DEFER_ACCEPT:
		val = retrans_to_secs(icsk->icsk_accept_queue.rskq_defer_accept,
				      TCP_TIMEOUT_INIT / HZ, TCP_RTO_MAX / HZ);
		break;
	case TCP_WINDOW_CLAMP:
		val = tp->window_clamp;
		break;
	case TCP_INFO: {
		struct tcp_info info;

		if (get_user(len, optlen))
			return -EFAULT;

		tcp_get_info(sk, &info);

		len = min_t(unsigned int, len, sizeof(info));
		if (put_user(len, optlen))
			return -EFAULT;
		if (copy_to_user(optval, &info, len))
			return -EFAULT;
		return 0;
	}
	case TCP_CC_INFO: {
		const struct tcp_congestion_ops *ca_ops;
		union tcp_cc_info info;
		size_t sz = 0;
		int attr;

		if (get_user(len, optlen))
			return -EFAULT;

		ca_ops = icsk->icsk_ca_ops;
		if (ca_ops && ca_ops->get_info)
			sz = ca_ops->get_info(sk, ~0U, &attr, &info);

		len = min_t(unsigned int, len, sz);
		if (put_user(len, optlen))
			return -EFAULT;
		if (copy_to_user(optval, &info, len))
			return -EFAULT;
		return 0;
	}
	case TCP_QUICKACK:
		val = !icsk->icsk_ack.pingpong;
		break;

	case TCP_CONGESTION:
		if (get_user(len, optlen))
			return -EFAULT;
		len = min_t(unsigned int, len, TCP_CA_NAME_MAX);
		if (put_user(len, optlen))
			return -EFAULT;
		if (copy_to_user(optval, icsk->icsk_ca_ops->name, len))
			return -EFAULT;
		return 0;

	case TCP_THIN_LINEAR_TIMEOUTS:
		val = tp->thin_lto;
		break;
	case TCP_THIN_DUPACK:
		val = tp->thin_dupack;
		break;

	case TCP_REPAIR:
		val = tp->repair;
		break;

	case TCP_REPAIR_QUEUE:
		if (tp->repair)
			val = tp->repair_queue;
		else
			return -EINVAL;
		break;

	case TCP_QUEUE_SEQ:
		if (tp->repair_queue == TCP_SEND_QUEUE)
			val = tp->write_seq;
		else if (tp->repair_queue == TCP_RECV_QUEUE)
			val = tp->rcv_nxt;
		else
			return -EINVAL;
		break;

	case TCP_USER_TIMEOUT:
		val = jiffies_to_msecs(icsk->icsk_user_timeout);
		break;

	case TCP_FASTOPEN:
		if (icsk->icsk_accept_queue.fastopenq)
			val = icsk->icsk_accept_queue.fastopenq->max_qlen;
		else
			val = 0;
		break;

	case TCP_TIMESTAMP:
		val = tcp_time_stamp + tp->tsoffset;
		break;
	case TCP_NOTSENT_LOWAT:
		val = tp->notsent_lowat;
		break;
	case TCP_SAVE_SYN:
		val = tp->save_syn;
		break;
	case TCP_SAVED_SYN: {
		if (get_user(len, optlen))
			return -EFAULT;

		lock_sock(sk);
		if (tp->saved_syn) {
			if (len < tp->saved_syn[0]) {
				if (put_user(tp->saved_syn[0], optlen)) {
					release_sock(sk);
					return -EFAULT;
				}
				release_sock(sk);
				return -EINVAL;
			}
			len = tp->saved_syn[0];
			if (put_user(len, optlen)) {
				release_sock(sk);
				return -EFAULT;
			}
			if (copy_to_user(optval, tp->saved_syn + 1, len)) {
				release_sock(sk);
				return -EFAULT;
			}
			tcp_saved_syn_free(tp);
			release_sock(sk);
		} else {
			release_sock(sk);
			len = 0;
			if (put_user(len, optlen))
				return -EFAULT;
		}
		return 0;
	}
	default:
		return -ENOPROTOOPT;
	}

	if (put_user(len, optlen))
		return -EFAULT;
	if (copy_to_user(optval, &val, len))
		return -EFAULT;
	return 0;
}

int tcp_getsockopt(struct sock *sk, int level, int optname, char __user *optval,
		   int __user *optlen)
{
	struct inet_connection_sock *icsk = inet_csk(sk);

	if (level != SOL_TCP)
		return icsk->icsk_af_ops->getsockopt(sk, level, optname,
						     optval, optlen);
	return do_tcp_getsockopt(sk, level, optname, optval, optlen);
}
EXPORT_SYMBOL(tcp_getsockopt);

#ifdef CONFIG_COMPAT
int compat_tcp_getsockopt(struct sock *sk, int level, int optname,
			  char __user *optval, int __user *optlen)
{
	if (level != SOL_TCP)
		return inet_csk_compat_getsockopt(sk, level, optname,
						  optval, optlen);
	return do_tcp_getsockopt(sk, level, optname, optval, optlen);
}
EXPORT_SYMBOL(compat_tcp_getsockopt);
#endif

#ifdef CONFIG_TCP_MD5SIG
static DEFINE_PER_CPU(struct tcp_md5sig_pool, tcp_md5sig_pool);
static DEFINE_MUTEX(tcp_md5sig_mutex);
static bool tcp_md5sig_pool_populated = false;

static void __tcp_alloc_md5sig_pool(void)
{
	int cpu;

	for_each_possible_cpu(cpu) {
		if (!per_cpu(tcp_md5sig_pool, cpu).md5_desc.tfm) {
			struct crypto_hash *hash;

			hash = crypto_alloc_hash("md5", 0, CRYPTO_ALG_ASYNC);
			if (IS_ERR_OR_NULL(hash))
				return;
			per_cpu(tcp_md5sig_pool, cpu).md5_desc.tfm = hash;
		}
	}
	/* before setting tcp_md5sig_pool_populated, we must commit all writes
	 * to memory. See smp_rmb() in tcp_get_md5sig_pool()
	 */
	smp_wmb();
	tcp_md5sig_pool_populated = true;
}

bool tcp_alloc_md5sig_pool(void)
{
	if (unlikely(!tcp_md5sig_pool_populated)) {
		mutex_lock(&tcp_md5sig_mutex);

		if (!tcp_md5sig_pool_populated)
			__tcp_alloc_md5sig_pool();

		mutex_unlock(&tcp_md5sig_mutex);
	}
	return tcp_md5sig_pool_populated;
}
EXPORT_SYMBOL(tcp_alloc_md5sig_pool);


/**
 *	tcp_get_md5sig_pool - get md5sig_pool for this user
 *
 *	We use percpu structure, so if we succeed, we exit with preemption
 *	and BH disabled, to make sure another thread or softirq handling
 *	wont try to get same context.
 */
struct tcp_md5sig_pool *tcp_get_md5sig_pool(void)
{
	local_bh_disable();

	if (tcp_md5sig_pool_populated) {
		/* coupled with smp_wmb() in __tcp_alloc_md5sig_pool() */
		smp_rmb();
		return this_cpu_ptr(&tcp_md5sig_pool);
	}
	local_bh_enable();
	return NULL;
}
EXPORT_SYMBOL(tcp_get_md5sig_pool);

int tcp_md5_hash_header(struct tcp_md5sig_pool *hp,
			const struct tcphdr *th)
{
	struct scatterlist sg;
	struct tcphdr hdr;
	int err;

	/* We are not allowed to change tcphdr, make a local copy */
	memcpy(&hdr, th, sizeof(hdr));
	hdr.check = 0;

	/* options aren't included in the hash */
	sg_init_one(&sg, &hdr, sizeof(hdr));
	err = crypto_hash_update(&hp->md5_desc, &sg, sizeof(hdr));
	return err;
}
EXPORT_SYMBOL(tcp_md5_hash_header);

int tcp_md5_hash_skb_data(struct tcp_md5sig_pool *hp,
			  const struct sk_buff *skb, unsigned int header_len)
{
	struct scatterlist sg;
	const struct tcphdr *tp = tcp_hdr(skb);
	struct hash_desc *desc = &hp->md5_desc;
	unsigned int i;
	const unsigned int head_data_len = skb_headlen(skb) > header_len ?
					   skb_headlen(skb) - header_len : 0;
	const struct skb_shared_info *shi = skb_shinfo(skb);
	struct sk_buff *frag_iter;

	sg_init_table(&sg, 1);

	sg_set_buf(&sg, ((u8 *) tp) + header_len, head_data_len);
	if (crypto_hash_update(desc, &sg, head_data_len))
		return 1;

	for (i = 0; i < shi->nr_frags; ++i) {
		const struct skb_frag_struct *f = &shi->frags[i];
		unsigned int offset = f->page_offset;
		struct page *page = skb_frag_page(f) + (offset >> PAGE_SHIFT);

		sg_set_page(&sg, page, skb_frag_size(f),
			    offset_in_page(offset));
		if (crypto_hash_update(desc, &sg, skb_frag_size(f)))
			return 1;
	}

	skb_walk_frags(skb, frag_iter)
		if (tcp_md5_hash_skb_data(hp, frag_iter, 0))
			return 1;

	return 0;
}
EXPORT_SYMBOL(tcp_md5_hash_skb_data);

int tcp_md5_hash_key(struct tcp_md5sig_pool *hp, const struct tcp_md5sig_key *key)
{
	struct scatterlist sg;

	sg_init_one(&sg, key->key, key->keylen);
	return crypto_hash_update(&hp->md5_desc, &sg, key->keylen);
}
EXPORT_SYMBOL(tcp_md5_hash_key);

#endif

void tcp_done(struct sock *sk)
{
	struct request_sock *req = tcp_sk(sk)->fastopen_rsk;

	if (sk->sk_state == TCP_SYN_SENT || sk->sk_state == TCP_SYN_RECV)
		TCP_INC_STATS_BH(sock_net(sk), TCP_MIB_ATTEMPTFAILS);

	tcp_set_state(sk, TCP_CLOSE);
	tcp_clear_xmit_timers(sk);
	if (req)
		reqsk_fastopen_remove(sk, req, false);

	sk->sk_shutdown = SHUTDOWN_MASK;

	if (!sock_flag(sk, SOCK_DEAD))
		sk->sk_state_change(sk);
	else
		inet_csk_destroy_sock(sk);
}
EXPORT_SYMBOL_GPL(tcp_done);

extern struct tcp_congestion_ops tcp_reno;

static __initdata unsigned long thash_entries;
static int __init set_thash_entries(char *str)
{
	ssize_t ret;

	if (!str)
		return 0;

	ret = kstrtoul(str, 0, &thash_entries);
	if (ret)
		return 0;

	return 1;
}
__setup("thash_entries=", set_thash_entries);

static void __init tcp_init_mem(void)
{
	unsigned long limit = nr_free_buffer_pages() / 16;

	limit = max(limit, 128UL);
	sysctl_tcp_mem[0] = limit / 4 * 3;		/* 4.68 % */
	sysctl_tcp_mem[1] = limit;			/* 6.25 % */
	sysctl_tcp_mem[2] = sysctl_tcp_mem[0] * 2;	/* 9.37 % */
}

void __init tcp_init(void)
{
	unsigned long limit;
	int max_rshare, max_wshare, cnt;
	unsigned int i;

	sock_skb_cb_check_size(sizeof(struct tcp_skb_cb));

	percpu_counter_init(&tcp_sockets_allocated, 0, GFP_KERNEL);
	percpu_counter_init(&tcp_orphan_count, 0, GFP_KERNEL);
	tcp_hashinfo.bind_bucket_cachep =
		kmem_cache_create("tcp_bind_bucket",
				  sizeof(struct inet_bind_bucket), 0,
				  SLAB_HWCACHE_ALIGN|SLAB_PANIC, NULL);

	/* Size and allocate the main established and bind bucket
	 * hash tables.
	 *
	 * The methodology is similar to that of the buffer cache.
	 */
	tcp_hashinfo.ehash =
		alloc_large_system_hash("TCP established",
					sizeof(struct inet_ehash_bucket),
					thash_entries,
					17, /* one slot per 128 KB of memory */
					0,
					NULL,
					&tcp_hashinfo.ehash_mask,
					0,
					thash_entries ? 0 : 512 * 1024);
	for (i = 0; i <= tcp_hashinfo.ehash_mask; i++)
		INIT_HLIST_NULLS_HEAD(&tcp_hashinfo.ehash[i].chain, i);

	if (inet_ehash_locks_alloc(&tcp_hashinfo))
		panic("TCP: failed to alloc ehash_locks");
	tcp_hashinfo.bhash =
		alloc_large_system_hash("TCP bind",
					sizeof(struct inet_bind_hashbucket),
					tcp_hashinfo.ehash_mask + 1,
					17, /* one slot per 128 KB of memory */
					0,
					&tcp_hashinfo.bhash_size,
					NULL,
					0,
					64 * 1024);
	tcp_hashinfo.bhash_size = 1U << tcp_hashinfo.bhash_size;
	for (i = 0; i < tcp_hashinfo.bhash_size; i++) {
		spin_lock_init(&tcp_hashinfo.bhash[i].lock);
		INIT_HLIST_HEAD(&tcp_hashinfo.bhash[i].chain);
	}


	cnt = tcp_hashinfo.ehash_mask + 1;

	tcp_death_row.sysctl_max_tw_buckets = cnt / 2;
	sysctl_tcp_max_orphans = cnt / 2;
	sysctl_max_syn_backlog = max(128, cnt / 256);

	tcp_init_mem();
	/* Set per-socket limits to no more than 1/128 the pressure threshold */
	limit = nr_free_buffer_pages() << (PAGE_SHIFT - 7);
	max_wshare = min(4UL*1024*1024, limit);
	max_rshare = min(6UL*1024*1024, limit);

	sysctl_tcp_wmem[0] = SK_MEM_QUANTUM;
	sysctl_tcp_wmem[1] = 16*1024;
	sysctl_tcp_wmem[2] = max(64*1024, max_wshare);

	sysctl_tcp_rmem[0] = SK_MEM_QUANTUM;
	sysctl_tcp_rmem[1] = 87380;
	sysctl_tcp_rmem[2] = max(87380, max_rshare);

	pr_info("Hash tables configured (established %u bind %u)\n",
		tcp_hashinfo.ehash_mask + 1, tcp_hashinfo.bhash_size);

	tcp_metrics_init();
	BUG_ON(tcp_register_congestion_control(&tcp_reno) != 0);
	tcp_tasklet_init();
}<|MERGE_RESOLUTION|>--- conflicted
+++ resolved
@@ -2694,20 +2694,13 @@
 	rate = READ_ONCE(sk->sk_max_pacing_rate);
 	info->tcpi_max_pacing_rate = rate != ~0U ? rate : ~0ULL;
 
-<<<<<<< HEAD
-	spin_lock_bh(&sk->sk_lock.slock);
-	info->tcpi_bytes_acked = tp->bytes_acked;
-	info->tcpi_bytes_received = tp->bytes_received;
-	info->tcpi_segs_out = tp->segs_out;
-	info->tcpi_segs_in = tp->segs_in;
-	spin_unlock_bh(&sk->sk_lock.slock);
-=======
 	do {
 		start = u64_stats_fetch_begin_irq(&tp->syncp);
 		info->tcpi_bytes_acked = tp->bytes_acked;
 		info->tcpi_bytes_received = tp->bytes_received;
 	} while (u64_stats_fetch_retry_irq(&tp->syncp, start));
->>>>>>> cf539cbd
+	info->tcpi_segs_out = tp->segs_out;
+	info->tcpi_segs_in = tp->segs_in;
 }
 EXPORT_SYMBOL_GPL(tcp_get_info);
 
